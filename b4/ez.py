#!/usr/bin/env python3
# -*- coding: utf-8 -*-
# SPDX-License-Identifier: GPL-2.0-or-later
# Copyright (C) 2020 by the Linux Foundation
#
__author__ = 'Konstantin Ryabitsev <konstantin@linuxfoundation.org>'

import email.message
import os
import sys
import b4
import re
import argparse
import uuid
import time
import datetime
import json
import tempfile
import subprocess
import shlex
import email
import pathlib
import base64
import textwrap
import gzip
import io
import tarfile

from typing import Optional, Tuple, List, Union
from email import utils
from string import Template

try:
    import patatt
    can_patatt = True
except ModuleNotFoundError:
    can_patatt = False

try:
    import git_filter_repo as fr  # noqa
    can_gfr = True
except ModuleNotFoundError:
    can_gfr = False

logger = b4.logger

MAGIC_MARKER = '--- b4-submit-tracking ---'
# Make this configurable?
SENT_TAG_PREFIX = 'sent/'

DEFAULT_ENDPOINT = 'https://lkml.kernel.org/_b4_submit'

DEFAULT_COVER_TEMPLATE = """
${cover}

---
${shortlog}

${diffstat}
---
base-commit: ${base_commit}
change-id: ${change_id}

Best regards,
-- 
${signature}
"""

DEFAULT_CHANGELOG_TEMPLATE = """
Changes in v${newrev}:
- EDITME: describe what is new in this series revision.
- EDITME: use bulletpoints and terse descriptions.
- Link to v${oldrev}: ${oldrev_link}

"""


def get_auth_configs() -> Tuple[str, str, str, str, str, str]:
    config = b4.get_main_config()
    endpoint = config.get('send-endpoint-web', '')
    if not re.search(r'^https?://', endpoint):
        endpoint = None

    if not endpoint:
        # Use the default endpoint if we are in the kernel repo
        topdir = b4.git_get_toplevel()
        if os.path.exists(os.path.join(topdir, 'Kconfig')):
            logger.debug('No sendemail configs found, will use the default web endpoint')
            endpoint = DEFAULT_ENDPOINT
        else:
            raise RuntimeError('Web submission endpoint (b4.send-endpoint-web) is not defined, or is not a web URL.')

    usercfg = b4.get_user_config()
    myemail = usercfg.get('email')
    if not myemail:
        raise RuntimeError('No email configured, set user.email')
    myname = usercfg.get('name')
    pconfig = patatt.get_main_config()
    selector = pconfig.get('selector', 'default')
    algo, keydata = patatt.get_algo_keydata(pconfig)
    return endpoint, myname, myemail, selector, algo, keydata


def auth_new() -> None:
    try:
        endpoint, myname, myemail, selector, algo, keydata = get_auth_configs()
    except patatt.NoKeyError as ex:
        logger.critical('CRITICAL: no usable signing key configured')
        logger.critical('          %s', ex)
        sys.exit(1)
    except RuntimeError as ex:
        logger.critical('CRITICAL: unable to set up web authentication')
        logger.critical('          %s', ex)
        sys.exit(1)

    if algo == 'openpgp':
        gpgargs = ['--export', '--export-options', 'export-minimal', '-a', keydata]
        ecode, out, err = b4.gpg_run_command(gpgargs)
        if ecode > 0:
            logger.critical('CRITICAL: unable to get PGP public key for %s:%s', algo, keydata)
            sys.exit(1)
        pubkey = out.decode()
    elif algo == 'ed25519':
        from nacl.signing import SigningKey
        from nacl.encoding import Base64Encoder
        sk = SigningKey(keydata.encode(), encoder=Base64Encoder)
        pubkey = base64.b64encode(sk.verify_key.encode()).decode()
    else:
        logger.critical('CRITICAL: algorithm %s not currently supported for web endpoint submission', algo)
        sys.exit(1)

    logger.info('Will submit a new email authorization request to:')
    logger.info('  Endpoint: %s', endpoint)
    logger.info('      Name: %s', myname)
    logger.info('  Identity: %s', myemail)
    logger.info('  Selector: %s', selector)
    if algo == 'openpgp':
        logger.info('    Pubkey: %s:%s', algo, keydata)
    else:
        logger.info('    Pubkey: %s:%s', algo, pubkey)
    logger.info('---')
    try:
        input('Press Enter to confirm or Ctrl-C to abort')
    except KeyboardInterrupt:
        logger.info('')
        sys.exit(130)

    req = {
        'action': 'auth-new',
        'name': myname,
        'identity': myemail,
        'selector': selector,
        'pubkey': pubkey,
    }
    logger.info('Submitting new auth request to %s', endpoint)
    ses = b4.get_requests_session()
    res = ses.post(endpoint, json=req)
    logger.info('---')
    if res.status_code == 200:
        try:
            rdata = res.json()
            if rdata.get('result') == 'success':
                logger.info('Challenge generated and sent to %s', myemail)
                logger.info('Once you receive it, run b4 send --web-auth-verify [challenge-string]')
            sys.exit(0)

        except Exception as ex:  # noqa
            logger.critical('Odd response from the endpoint: %s', res.text)
            sys.exit(1)

    logger.critical('500 response from the endpoint: %s', res.text)
    sys.exit(1)


def auth_verify(cmdargs: argparse.Namespace) -> None:
    vstr = cmdargs.auth_verify
    endpoint, myname, myemail, selector, algo, keydata = get_auth_configs()
    logger.info('Signing challenge')
    # Create a minimal message
    cmsg = email.message.EmailMessage()
    cmsg.add_header('From', myemail)
    cmsg.add_header('Subject', 'b4-send-verify')
    cmsg.set_charset('utf-8')
    cmsg.set_payload(f'verify:{vstr}\n', charset='utf-8')
    bdata = cmsg.as_bytes(policy=b4.emlpolicy)
    try:
        bdata = patatt.rfc2822_sign(bdata).decode()
    except patatt.SigningError as ex:
        logger.critical('CRITICAL: Unable to sign verification message')
        logger.critical('          %s', ex)
        sys.exit(1)

    req = {
        'action': 'auth-verify',
        'msg': bdata,
    }
    logger.info('Submitting verification to %s', endpoint)
    ses = b4.get_requests_session()
    res = ses.post(endpoint, json=req)
    logger.info('---')
    if res.status_code == 200:
        try:
            rdata = res.json()
            if rdata.get('result') == 'success':
                logger.info('Challenge successfully verified for %s', myemail)
                logger.info('You may now use this endpoint for submitting patches.')
            sys.exit(0)

        except Exception as ex:  # noqa
            logger.critical('Odd response from the endpoint: %s', res.text)
            sys.exit(1)

    logger.critical('500 response from the endpoint: %s', res.text)
    sys.exit(1)


def get_rev_count(revrange: str, maxrevs: Optional[int] = 500) -> int:
    # Check how many revisions there are between the fork-point and the current HEAD
    gitargs = ['rev-list', revrange]
    lines = b4.git_get_command_lines(None, gitargs)
    # Check if this range is too large, if requested
    if maxrevs and len(lines) > maxrevs:
        raise RuntimeError('Too many commits in the range provided: %s' % len(lines))
    return len(lines)


def get_base_forkpoint(basebranch: str, mybranch: Optional[str] = None) -> str:
    if mybranch is None:
        mybranch = b4.git_get_current_branch()
    logger.debug('Finding the fork-point with %s', basebranch)
    gitargs = ['merge-base', '--fork-point', basebranch]
    lines = b4.git_get_command_lines(None, gitargs)
    if not lines:
        logger.critical('CRITICAL: Could not find common ancestor with %s', basebranch)
        raise RuntimeError('Branches %s and %s have no common ancestors' % (basebranch, mybranch))
    forkpoint = lines[0]
    logger.debug('Fork-point between %s and %s is %s', mybranch, basebranch, forkpoint)

    return forkpoint


def start_new_series(cmdargs: argparse.Namespace) -> None:
    usercfg = b4.get_user_config()
    if 'name' not in usercfg or 'email' not in usercfg:
        logger.critical('CRITICAL: Unable to add your Signed-off-by: git returned no user.name or user.email')
        sys.exit(1)

    cover = tracking = patches = thread_msgid = revision = None
    if cmdargs.msgid:
        msgid = b4.get_msgid(cmdargs)
        list_msgs = b4.get_pi_thread_by_msgid(msgid)
        if not list_msgs:
            logger.critical('CRITICAL: no messages in the thread')
            sys.exit(1)
        lmbx = b4.LoreMailbox()
        for msg in list_msgs:
            lmbx.add_message(msg)
        lser = lmbx.get_series()
        if lser.has_cover:
            cmsg = lser.patches[0]
            b64tracking = cmsg.msg.get('x-b4-tracking')
            if b64tracking:
                logger.debug('Found x-b4-tracking header, attempting to restore')
                try:
                    # If we have b=, strip that out (we only support a single format,
                    # so there is currently no need to check what it's set to)
                    if b64tracking.find('v=1; b=') >= 0:
                        chunks = b64tracking.split('b=', maxsplit=1)
                        b64tracking = chunks[1].strip()
                    ztracking = base64.b64decode(b64tracking)
                    btracking = gzip.decompress(ztracking)
                    tracking = json.loads(btracking.decode())
                    logger.debug('tracking: %s', tracking)
                    cover_sections = list()
                    for section in re.split(r'^---\n', cmsg.body, flags=re.M):
                        # we stop caring once we see a diffstat
                        if b4.DIFFSTAT_RE.search(section):
                            break
                        cover_sections.append(section)
                    cover = '\n---\n'.join(cover_sections).strip()
                except Exception as ex:  # noqa
                    logger.critical('CRITICAL: unable to restore tracking information, ignoring')
                    logger.critical('          %s', ex)

            else:
                thread_msgid = msgid

            if not cover:
                logger.debug('Unrecognized cover letter format, will use as-is')
                cover = cmsg.body

            cover = (f'{cmsg.subject}\n\n'
                     f'EDITME: Imported from f{msgid}\n'
                     f'        Please review before sending.\n\n') + cover

            change_id = lser.change_id
            if not cmdargs.new_series_name:
                if change_id:
                    cchunks = change_id.split('-')
                    if len(cchunks) > 2:
                        cmdargs.new_series_name = '-'.join(cchunks[1:-1])
                else:
                    slug = cmsg.lsubject.get_slug(with_counter=False)
                    # If it's longer than 30 chars, use first 3 words
                    if len(slug) > 30:
                        slug = '_'.join(slug.split('_')[:3])
                    cmdargs.new_series_name = slug

            base_commit = lser.base_commit
            if base_commit and not cmdargs.fork_point:
                logger.debug('Using %s as fork-point', base_commit)
                cmdargs.fork_point = base_commit
        else:
            # Use the first patch as our thread_msgid
            thread_msgid = lser.patches[1].msgid

        # We start with next revision
        revision = lser.revision + 1
        # Do or don't add follow-up trailers? Don't add for now, let them run b4 trailers -u.
        patches = lser.get_am_ready(noaddtrailers=True)
        logger.info('---')

    mybranch = b4.git_get_current_branch()
    strategy = get_cover_strategy()
    cherry_range = None
    if cmdargs.new_series_name:
        basebranch = None
        if not cmdargs.fork_point:
            cmdargs.fork_point = 'HEAD'
            basebranch = mybranch
        else:
            # if our strategy is not "commit", then we need to know which branch we're using as base
            if strategy != 'commit':
                gitargs = ['branch', '-v', '--contains', cmdargs.fork_point]
                lines = b4.git_get_command_lines(None, gitargs)
                if not lines:
                    logger.critical('CRITICAL: no branch contains fork-point %s', cmdargs.fork_point)
                    sys.exit(1)
                for line in lines:
                    chunks = line.split(maxsplit=2)
                    # There's got to be a better way than checking for '*'
                    if chunks[0] != '*':
                        continue
                    if chunks[1] == mybranch:
                        logger.debug('branch %s does contain fork-point %s', mybranch, cmdargs.fork_point)
                        basebranch = mybranch
                        break
            else:
                basebranch = mybranch

            if basebranch is None:
                logger.critical('CRITICAL: fork-point %s is not on the current branch.', cmdargs.fork_point)
                logger.critical('          Switch to the branch you want to use as base and try again.')
                sys.exit(1)

        slug = re.sub(r'\W+', '-', cmdargs.new_series_name).strip('-').lower()
        branchname = 'b4/%s' % slug
        args = ['checkout', '-b', branchname, cmdargs.fork_point]
        ecode, out = b4.git_run_command(None, args, logstderr=True)
        if ecode > 0:
            logger.critical('CRITICAL: Failed to create a new branch %s', branchname)
            logger.critical(out)
            sys.exit(ecode)
        logger.info('Created new branch %s', branchname)
        seriesname = cmdargs.new_series_name

    elif cmdargs.enroll_base:
        basebranch = None
        branchname = b4.git_get_current_branch()
        seriesname = branchname
        slug = re.sub(r'\W+', '-', branchname).strip('-').lower()
        enroll_base = cmdargs.enroll_base
        # Is it a branch?
        gitargs = ['show-ref', '--heads', enroll_base]
        lines = b4.git_get_command_lines(None, gitargs)
        if lines:
            try:
                forkpoint = get_base_forkpoint(enroll_base, mybranch)
            except RuntimeError as ex:
                logger.critical('CRITICAL: could not use %s as enrollment base:')
                logger.critical('          %s', ex)
                sys.exit(1)
            basebranch = enroll_base
        else:
            # Check that that object exists
            gitargs = ['rev-parse', '--verify', enroll_base]
            ecode, out = b4.git_run_command(None, gitargs)
            if ecode > 0:
                logger.critical('CRITICAL: Could not find object: %s', enroll_base)
                raise RuntimeError('Object %s not found' % enroll_base)
            forkpoint = out.strip()
            # check branches where this object lives
            heads = b4.git_branch_contains(None, forkpoint)
            if mybranch not in heads:
                logger.critical('CRITICAL: object %s does not exist on current branch', enroll_base)
                sys.exit(1)
            if strategy != 'commit':
                # Remove any branches starting with b4/
                heads.remove(mybranch)
                for head in list(heads):
                    if head.startswith('b4/'):
                        heads.remove(head)
                if len(heads) > 1:
                    logger.critical('CRITICAL: Multiple branches contain object %s, please pass a branch name as base',
                                    enroll_base)
                    logger.critical('          %s', ', '.join(heads))
                    sys.exit(1)
                if len(heads) < 1:
                    logger.critical('CRITICAL: No other branch contains %s: cannot use as fork base', enroll_base)
                    sys.exit(1)
                basebranch = heads.pop()

        try:
            commitcount = get_rev_count(f'{forkpoint}..')
        except RuntimeError as ex:
            logger.critical('CRITICAL: could not use %s as fork point:', enroll_base)
            logger.critical('          %s', ex)
            sys.exit(1)

        if commitcount:
            logger.info('Will track %s commits', commitcount)
        else:
            logger.info('NOTE: No new commits since fork-point "%s"', enroll_base)

        if commitcount and strategy == 'commit':
            gitargs = ['rev-parse', 'HEAD']
            lines = b4.git_get_command_lines(None, gitargs)
            if not lines:
                logger.critical('CRITICAL: Could not rev-parse current HEAD')
                sys.exit(1)
            endpoint = lines[0].strip()
            cherry_range = f'{forkpoint}..{endpoint}'
            # Reset current branch to the forkpoint
            gitargs = ['reset', '--hard', forkpoint]
            ecode, out = b4.git_run_command(None, gitargs, logstderr=True)
            if ecode > 0:
                logger.critical('CRITICAL: not able to reset current branch to %s', forkpoint)
                logger.critical(out)
                sys.exit(1)

        # Try loading existing cover info
        cover, jdata = load_cover()

    else:
        logger.critical('CRITICAL: unknown operation requested')
        sys.exit(1)

    # Store our cover letter strategy in the branch config
    b4.git_set_config(None, f'branch.{branchname}.b4-prep-cover-strategy', strategy)

    if not cover:
        # create a default cover letter and store it where the strategy indicates
        cover = ('EDITME: cover title for %s' % seriesname,
                 '',
                 '# Lines starting with # will be removed from the cover letter. You can',
                 '# use them to add notes or reminders to yourself.',
                 '',
                 'EDITME: describe the purpose of this series. The information you put',
                 'here will be used by the project maintainer to make a decision whether',
                 'your patches should be reviewed, and in what priority order. Please be',
                 'very detailed and link to any relevant discussions or sites that the',
                 'maintainer can review to better understand your proposed changes. If you',
                 'only have a single patch in your series, the contents of the cover',
                 'letter will be appended to the "under-the-cut" portion of the patch.',
                 '',
                 '# You can add trailers to the cover letter. Any email addresses found in',
                 '# these trailers will be added to the addresses specified/generated',
                 '# during the b4 send stage. You can also run "b4 prep --auto-to-cc" to',
                 '# auto-populate the To: and Cc: trailers based on the code being',
                 '# modified.',
                 '',
                 'Signed-off-by: %s <%s>' % (usercfg.get('name', ''), usercfg.get('email', '')),
                 '',
                 '',
                 )
        cover = '\n'.join(cover)
        logger.info('Created the default cover letter, you can edit with --edit-cover.')

    if not tracking:
        # We don't need all the entropy of uuid, just some of it
        changeid = '%s-%s-%s' % (datetime.date.today().strftime('%Y%m%d'), slug, uuid.uuid4().hex[:12])
        if revision is None:
            revision = 1
        prefixes = list()
        if cmdargs.set_prefixes:
            prefixes = list(cmdargs.set_prefixes)
        else:
            config = b4.get_main_config()
            if config.get('send-prefixes'):
                prefixes = config.get('send-prefixes').split()

        tracking = {
            'series': {
                'revision': revision,
                'change-id': changeid,
                'base-branch': basebranch,
                'prefixes': prefixes,
            },
        }
        if thread_msgid:
            tracking['series']['from-thread'] = thread_msgid

    store_cover(cover, tracking, new=True)
    if cherry_range:
        gitargs = ['cherry-pick', cherry_range]
        ecode, out = b4.git_run_command(None, gitargs)
        if ecode > 0:
            # Woops, this is bad! At least tell them where the commit range is.
            logger.critical('Could not cherry-pick commits from range %s', cherry_range)
            sys.exit(1)

    if patches:
        logger.info('Applying %s patches', len(patches))
        logger.info('---')
        ifh = io.BytesIO()
        b4.save_git_am_mbox(patches, ifh)
        ambytes = ifh.getvalue()
        ecode, out = b4.git_run_command(None, ['am'], stdin=ambytes, logstderr=True)
        logger.info(out.strip())
        if ecode > 0:
            logger.critical('Could not apply patches from thread: %s', out)
            sys.exit(ecode)
        logger.info('---')
        logger.info('NOTE: any follow-up trailers were ignored; apply them with b4 trailers -u')


def make_magic_json(data: dict) -> str:
    mj = (f'{MAGIC_MARKER}\n'
          '# This section is used internally by b4 prep for tracking purposes.\n')
    return mj + json.dumps(data, indent=2)


def load_cover(strip_comments: bool = False, usebranch: Optional[str] = None) -> Tuple[str, dict]:
    strategy = get_cover_strategy(usebranch)
    if strategy in {'commit', 'tip-commit'}:
        cover_commit = find_cover_commit(usebranch=usebranch)
        if not cover_commit:
            cover = ''
            tracking = dict()
        else:
            gitargs = ['show', '-s', '--format=%B', cover_commit]
            ecode, out = b4.git_run_command(None, gitargs)
            if ecode > 0:
                logger.critical('CRITICAL: unable to load cover letter')
                sys.exit(1)
            contents = out
            # Split on MAGIC_MARKER
            cover, magic_json = contents.split(MAGIC_MARKER)
            # drop everything until the first {
            junk, mdata = magic_json.split('{', maxsplit=1)
            tracking = json.loads('{' + mdata)

    elif strategy == 'branch-description':
        mybranch = b4.git_get_current_branch()
        bcfg = b4.get_config_from_git(rf'branch\.{mybranch}\..*')
        cover = bcfg.get('description', '')
        tracking = json.loads(bcfg.get('b4-tracking', '{}'))

    else:
        logger.critical('Not yet supported for %s cover strategy', strategy)
        sys.exit(0)

    logger.debug('tracking data: %s', tracking)
    if strip_comments:
        cover = re.sub(r'^#.*$', '', cover, flags=re.M)
        while '\n\n\n' in cover:
            cover = cover.replace('\n\n\n', '\n\n')
    return cover.strip(), tracking


def store_cover(content: str, tracking: dict, new: bool = False) -> None:
    strategy = get_cover_strategy()
    if strategy in {'commit', 'tip-commit'}:
        cover_message = content + '\n\n' + make_magic_json(tracking)
        if new:
            args = ['commit', '--allow-empty', '-F', '-']
            ecode, out = b4.git_run_command(None, args, stdin=cover_message.encode(), logstderr=True)
            if ecode > 0:
                logger.critical('CRITICAL: Generating cover letter commit failed:')
                logger.critical(out)
                raise RuntimeError('Error saving cover letter')
        else:
            commit = find_cover_commit()
            if not commit:
                logger.critical('CRITICAL: Could not find the cover letter commit.')
                raise RuntimeError('Error saving cover letter (commit not found)')
            fred = FRCommitMessageEditor()
            fred.add(commit, cover_message)
            args = fr.FilteringOptions.parse_args(['--force', '--quiet', '--refs', f'{commit}~1..HEAD'])
            args.refs = [f'{commit}~1..HEAD']
            frf = fr.RepoFilter(args, commit_callback=fred.callback)
            logger.info('Invoking git-filter-repo to update the cover letter.')
            frf.run()

    if strategy == 'branch-description':
        mybranch = b4.git_get_current_branch(None)
        b4.git_set_config(None, f'branch.{mybranch}.description', content)
        trackstr = json.dumps(tracking)
        b4.git_set_config(None, f'branch.{mybranch}.b4-tracking', trackstr)
        logger.info('Updated branch description and tracking info.')


# Valid cover letter strategies:
# 'commit': in an empty commit at the start of the series        : implemented
# 'branch-description': in the branch description                : implemented
# 'tip-commit': in an empty commit at the tip of the branch      : implemented
# 'tag': in an annotated tag at the tip of the branch            : TODO
# 'tip-merge': in an empty merge commit at the tip of the branch : TODO
#              (once/if git upstream properly supports it)

def get_cover_strategy(usebranch: Optional[str] = None) -> str:
    if usebranch:
        branch = usebranch
    else:
        branch = b4.git_get_current_branch()
    # Check local branch config for the strategy
    bconfig = b4.get_config_from_git(rf'branch\.{branch}\..*')
    if 'b4-prep-cover-strategy' in bconfig:
        strategy = bconfig.get('b4-prep-cover-strategy')
        logger.debug('Got strategy=%s from branch-config', strategy)
    else:
        config = b4.get_main_config()
        strategy = config.get('prep-cover-strategy', 'commit')

    if strategy in {'commit', 'branch-description', 'tip-commit'}:
        return strategy

    logger.critical('CRITICAL: unknown prep-cover-strategy: %s', strategy)
    sys.exit(1)


def is_prep_branch(mustbe: bool = False, usebranch: Optional[str] = None) -> bool:
    mustmsg = 'CRITICAL: This is not a prep-managed branch.'
    if usebranch:
        mybranch = usebranch
    else:
        mybranch = b4.git_get_current_branch()
    strategy = get_cover_strategy(mybranch)
    if strategy in {'commit', 'tip-commit'}:
        if find_cover_commit(usebranch=mybranch) is None:
            if mustbe:
                logger.critical(mustmsg)
                sys.exit(1)
            return False
        return True
    if strategy == 'branch-description':
        # See if we have b4-tracking set for this branch
        bcfg = b4.get_config_from_git(rf'branch\.{mybranch}\..*')
        if bcfg.get('b4-tracking'):
            return True
        if mustbe:
            logger.critical(mustmsg)
            sys.exit(1)
        return False

    logger.critical('CRITICAL: unknown cover strategy: %s', strategy)
    sys.exit(1)


def find_cover_commit(usebranch: Optional[str] = None) -> Optional[str]:
    # Walk back commits until we find the cover letter
    # Our covers always contain the MAGIC_MARKER line
    logger.debug('Looking for the cover letter commit with magic marker "%s"', MAGIC_MARKER)
    if not usebranch:
        usebranch = b4.git_get_current_branch()
    gitargs = ['log', '--grep', MAGIC_MARKER, '-F', '--pretty=oneline', '--max-count=1', '--since=1.year',
               usebranch]
    lines = b4.git_get_command_lines(None, gitargs)
    if not lines:
        return None
    found = lines[0].split()[0]
    logger.debug('Cover commit found in %s', found)
    return found


class FRCommitMessageEditor:
    edit_map: dict

    def __init__(self, edit_map: Optional[dict] = None):
        if edit_map:
            self.edit_map = edit_map
        else:
            self.edit_map = dict()

    def add(self, commit: str, message: str):
        self.edit_map[commit.encode()] = message.encode()

    def callback(self, commit, metadata):  # noqa
        if commit.original_id in self.edit_map:
            commit.message = self.edit_map[commit.original_id]


def edit_cover() -> None:
    cover, tracking = load_cover()
    # What's our editor? And yes, the default is vi, bite me.
    corecfg = b4.get_config_from_git(r'core\..*', {'editor': os.environ.get('EDITOR', 'vi')})
    editor = corecfg.get('editor')
    logger.debug('editor=%s', editor)
    # Use COMMIT_EDITMSG name in hopes that editors autoload git commit rules
    with tempfile.TemporaryDirectory(prefix='b4-') as temp_dir:
        temp_fpath = os.path.join(temp_dir, 'COMMIT_EDITMSG')
        with open(temp_fpath, 'xb') as temp_cover:
            temp_cover.write(cover.encode())

        sp = shlex.shlex(editor, posix=True)
        sp.whitespace_split = True
        cmdargs = list(sp) + [temp_fpath]
        logger.debug('Running %s' % ' '.join(cmdargs))
        sp = subprocess.Popen(cmdargs)
        sp.wait()

        with open(temp_fpath, 'rb') as temp_cover:
            new_cover = temp_cover.read().decode(errors='replace').strip()

    if new_cover == cover:
        logger.info('Cover letter unchanged.')
        return
    if not len(new_cover.strip()):
        logger.info('New cover letter blank, leaving current one unchanged.')
        return

    store_cover(new_cover, tracking)
    logger.info('Cover letter updated.')


def get_series_start(usebranch: Optional[str] = None) -> str:
    if usebranch:
        mybranch = usebranch
    else:
        mybranch = b4.git_get_current_branch()
    strategy = get_cover_strategy(usebranch=mybranch)
    forkpoint = None
    if strategy == 'commit':
        # Easy, we start at the cover letter commit
        return find_cover_commit(usebranch=mybranch)
    if strategy == 'branch-description':
        bcfg = b4.get_config_from_git(rf'branch\.{mybranch}\..*')
        tracking = bcfg.get('b4-tracking')
        if not tracking:
            logger.critical('CRITICAL: Could not find tracking info for %s', mybranch)
            sys.exit(1)
        jdata = json.loads(tracking)
        basebranch = jdata['series']['base-branch']
        try:
            forkpoint = get_base_forkpoint(basebranch)
            commitcount = get_rev_count(f'{forkpoint}..')
        except RuntimeError:
            sys.exit(1)
        logger.debug('series_start: %s, commitcount=%s', forkpoint, commitcount)
    if strategy == 'tip-commit':
        cover, tracking = load_cover(usebranch=mybranch)
        basebranch = tracking['series']['base-branch']
        try:
            forkpoint = get_base_forkpoint(basebranch)
            commitcount = get_rev_count(f'{forkpoint}..HEAD~1')
        except RuntimeError:
            sys.exit(1)
        logger.debug('series_start: %s, commitcount=%s', forkpoint, commitcount)

    return forkpoint


def update_trailers(cmdargs: argparse.Namespace) -> None:
    if not b4.can_network and not cmdargs.localmbox:
        logger.critical('CRITICAL: To work in offline mode you have to pass a local mailbox.')
        sys.exit(1)

    usercfg = b4.get_user_config()
    if 'name' not in usercfg or 'email' not in usercfg:
        logger.critical('CRITICAL: Please set your user.name and user.email')
        sys.exit(1)

    ignore_commits = None
    # If we are in an b4-prep branch, we start from the beginning of the series
    if is_prep_branch():
        start = get_series_start()
        end = 'HEAD'
        cover, tracking = load_cover(strip_comments=True)
        changeid = tracking['series'].get('change-id')
        if cmdargs.trailers_from:
            msgid = cmdargs.trailers_from
        else:
            msgid = tracking['series'].get('from-thread')
        strategy = get_cover_strategy()
        if strategy in {'commit', 'tip-commit'}:
            # We need to me sure we ignore the cover commit
            cover_commit = find_cover_commit()
            if cover_commit:
                ignore_commits = {cover_commit}

    elif cmdargs.msgid or cmdargs.trailers_from:
        if cmdargs.trailers_from:
            # Compatibility with b4 overall retrieval tools
            cmdargs.msgid = cmdargs.trailers_from
        msgid = b4.get_msgid(cmdargs)
        changeid = None
        myemail = usercfg['email']
        # There doesn't appear to be a great way to find the first commit
        # where we're NOT the committer, so we get all commits since range specified where
        # we're the committer and stop at the first non-contiguous parent
        gitargs = ['log', '-F', '--no-merges', f'--committer={myemail}', '--since', cmdargs.since, '--format=%H %P']
        lines = b4.git_get_command_lines(None, gitargs)
        if not lines:
            logger.critical('CRITICAL: could not find any commits where committer=%s', myemail)
            sys.exit(1)

        prevparent = prevcommit = end = None
        for line in lines:
            commit, parent = line.split()
            if end is None:
                end = commit
            if prevparent is None:
                prevparent = parent
                continue
            if prevcommit is None:
                prevcommit = commit
            if prevparent != commit:
                break
            prevparent = parent
            prevcommit = commit
        start = f'{prevcommit}~1'
    else:
        logger.critical('CRITICAL: Please specify -F msgid to look up trailers from remote.')
        sys.exit(1)

    try:
        patches = b4.git_range_to_patches(None, start, end, ignore_commits=ignore_commits)
    except RuntimeError as ex:
        logger.critical('CRITICAL: Failed to convert range to patches: %s', ex)
        sys.exit(1)

    logger.info('Calculating patch-ids from commits, this may take a moment...')
    commit_map = dict()
    by_patchid = dict()
    by_subject = dict()
    updates = dict()
    for commit, msg in patches:
        if not msg:
            continue
        commit_map[commit] = msg
        body, charset = b4.LoreMessage.get_payload(msg)
        patchid = b4.LoreMessage.get_patch_id(body)
        ls = b4.LoreSubject(msg.get('subject'))
        by_subject[ls.subject] = commit
        by_patchid[patchid] = commit

    list_msgs = list()
    if changeid and b4.can_network:
        logger.info('Checking change-id "%s"', changeid)
        query = f'"change-id: {changeid}"'
        smsgs = b4.get_pi_search_results(query, nocache=True)
        if smsgs is not None:
            list_msgs += smsgs

    if msgid or cmdargs.localmbox:
        if msgid:
            cmdargs.msgid = msgid
        try:
            msgid, tmsgs = b4.retrieve_messages(cmdargs)
        except LookupError as ex:
            logger.critical('CRITICAL: %s', ex)
            sys.exit(1)
        if tmsgs is not None:
            list_msgs += tmsgs

    if list_msgs:
        bbox = b4.LoreMailbox()
        for list_msg in list_msgs:
            bbox.add_message(list_msg)

        lser = bbox.get_series(sloppytrailers=cmdargs.sloppytrailers)
        mismatches = list(lser.trailer_mismatches)
        for lmsg in lser.patches[1:]:
            addtrailers = list(lmsg.followup_trailers)
            if lser.has_cover and len(lser.patches[0].followup_trailers):
                addtrailers += list(lser.patches[0].followup_trailers)
            if not addtrailers:
                logger.debug('No follow-up trailers received to: %s', lmsg.subject)
                continue
            commit = None
            if lmsg.subject in by_subject:
                commit = by_subject[lmsg.subject]
            else:
                patchid = b4.LoreMessage.get_patch_id(lmsg.body)
                if patchid in by_patchid:
                    commit = by_patchid[patchid]
            if not commit:
                logger.debug('No match for %s', lmsg.full_subject)
                continue

            mbody, mcharset = b4.LoreMessage.get_payload(commit_map[commit])
            parts = b4.LoreMessage.get_body_parts(mbody)
            for fltr in addtrailers:
                if fltr not in parts[2]:
                    if commit not in updates:
                        updates[commit] = list()
                    updates[commit].append(fltr)
            # Check if we've applied mismatched trailers already
            if not cmdargs.sloppytrailers and mismatches:
                for mismatch in list(mismatches):
                    if b4.LoreTrailer(name=mismatch[0], value=mismatch[1]) in parts[2]:
                        logger.debug('Removing already-applied mismatch %s', mismatch[0])
                        mismatches.remove(mismatch)

        if len(mismatches):
            logger.critical('---')
            logger.critical('NOTE: some trailers ignored due to from/email mismatches:')
            for tname, tvalue, fname, femail in lser.trailer_mismatches:
                logger.critical('    ! Trailer: %s: %s', tname, tvalue)
                logger.critical('     Msg From: %s <%s>', fname, femail)
            logger.critical('NOTE: Rerun with -S to apply them anyway')

    if not updates:
        logger.info('No trailer updates found.')
        return

    logger.info('---')
    # Create the map of new messages
    fred = FRCommitMessageEditor()
    for commit, newtrailers in updates.items():
        # Make it a LoreMessage, so we can run attestation on received trailers
        cmsg = b4.LoreMessage(commit_map[commit])
        logger.info('  %s', cmsg.subject)
        if len(newtrailers):
            cmsg.followup_trailers = newtrailers
        cmsg.fix_trailers()
        fred.add(commit, cmsg.message)
    logger.info('---')
    args = fr.FilteringOptions.parse_args(['--force', '--quiet', '--refs', f'{start}..'])
    args.refs = [f'{start}..']
    frf = fr.RepoFilter(args, commit_callback=fred.callback)
    logger.info('Invoking git-filter-repo to update trailers.')
    frf.run()
    logger.info('Trailers updated.')


def get_addresses_from_cmd(cmdargs: List[str], msgbytes: bytes) -> List[Tuple[str, str]]:
    if not cmdargs:
        return list()
    # Run this command from git toplevel
    topdir = b4.git_get_toplevel()
    ecode, out, err = b4._run_command(cmdargs, stdin=msgbytes, rundir=topdir)  # noqa
    if ecode > 0:
        logger.critical('CRITICAL: Running %s failed:', ' '.join(cmdargs))
        logger.critical(err.decode())
        raise RuntimeError('Running command failed: %s' % ' '.join(cmdargs))
    addrs = out.strip().decode()
    if not addrs:
        return list()
    return utils.getaddresses(addrs.split('\n'))


def get_series_details(start_commit: Optional[str] = None, usebranch: Optional[str] = None
                       ) -> Tuple[str, str, str, List[str], str, str]:
    if usebranch:
        mybranch = usebranch
    else:
        mybranch = b4.git_get_current_branch()
    if not start_commit:
        start_commit = get_series_start(usebranch=mybranch)
    strategy = get_cover_strategy(usebranch=mybranch)
    if strategy == 'commit':
        gitargs = ['rev-parse', f'{start_commit}~1']
        lines = b4.git_get_command_lines(None, gitargs)
        base_commit = lines[0]
    else:
        base_commit = start_commit
    if strategy == 'tip-commit':
        cover_commit = find_cover_commit(usebranch=mybranch)
        endrange = b4.git_revparse_obj(f'{cover_commit}~1')
    else:
        endrange = b4.git_revparse_obj(mybranch)
    gitargs = ['shortlog', f'{start_commit}..{endrange}']
    ecode, shortlog = b4.git_run_command(None, gitargs)
    gitargs = ['diff', '--stat', f'{start_commit}..{endrange}']
    ecode, diffstat = b4.git_run_command(None, gitargs)
    gitargs = ['log', '--oneline', f'{start_commit}..{endrange}']
    ecode, oneline = b4.git_run_command(None, gitargs)
    oneline = oneline.rstrip().splitlines()
    return base_commit, start_commit, endrange, oneline, shortlog.rstrip(), diffstat.rstrip()


def print_pretty_addrs(addrs: list, hdrname: str) -> None:
    if len(addrs) < 1:
        return
    logger.info('%s: %s', hdrname, b4.format_addrs([addrs[0]]))
    if len(addrs) > 1:
        for addr in addrs[1:]:
            logger.info('%s  %s', ' ' * len(hdrname), b4.format_addrs([addr]))


def get_base_changeid_from_tag(tagname: str) -> Tuple[str, str, str]:
    gitargs = ['cat-file', '-p', tagname]
    ecode, tagmsg = b4.git_run_command(None, gitargs)
    if ecode > 0:
        raise RuntimeError('No such tag: %s' % tagname)
    # junk the headers
    junk, cover = tagmsg.split('\n\n', maxsplit=1)
    # Check that we have base-commit: in the body
    matches = re.search(r'^base-commit:\s*(.*)$', cover, flags=re.I | re.M)
    if not matches:
        raise RuntimeError('Tag %s does not contain base-commit info' % tagname)
    base_commit = matches.groups()[0]
    matches = re.search(r'^change-id:\s*(.*)$', cover, flags=re.I | re.M)
    if not matches:
        raise RuntimeError('Tag %s does not contain change-id info' % tagname)
    change_id = matches.groups()[0]
    return cover, base_commit, change_id


def make_msgid_tpt(change_id: str, revision: str, domain: Optional[str] = None) -> str:
    if not domain:
        usercfg = b4.get_user_config()
        myemail = usercfg.get('email')
        if myemail:
            domain = re.sub(r'^[^@]*@', '', myemail)
        else:
            # Use the hostname of the system
            import platform
            domain = platform.node()

    chunks = change_id.rsplit('-', maxsplit=1)
    stablepart = chunks[0]
    # Message-IDs must not be predictable to avoid stuffing attacks
    randompart = uuid.uuid4().hex[:12]
    msgid_tpt = f'<{stablepart}-v{revision}-%s-{randompart}@{domain}>'
    return msgid_tpt


def get_cover_dests(cbody: str) -> Tuple[List, List, str]:
    htrs, cmsg, mtrs, basement, sig = b4.LoreMessage.get_body_parts(cbody)
    tos = list()
    ccs = list()
    for mtr in list(mtrs):
        if mtr.lname == 'to':
            tos.append(mtr.addr)
            mtrs.remove(mtr)
        elif mtr.lname == 'cc':
            ccs.append(mtr.addr)
            mtrs.remove(mtr)
    cbody = b4.LoreMessage.rebuild_message(htrs, cmsg, mtrs, basement, sig)
    return tos, ccs, cbody


def add_cover(csubject: b4.LoreSubject, msgid_tpt: str, patches: List[Tuple[str, email.message.Message]],
              cbody: str, datets: int, thread: bool = True):
    fp = patches[0][1]
    cmsg = email.message.EmailMessage()
    cmsg.add_header('From', fp['From'])
    fpls = b4.LoreSubject(fp['Subject'])

    csubject.expected = fpls.expected
    csubject.counter = 0
    csubject.revision = fpls.revision
    cmsg.add_header('Subject', csubject.get_rebuilt_subject(eprefixes=fpls.get_extra_prefixes()))
    cmsg.add_header('Date', email.utils.formatdate(datets, localtime=True))
    cmsg.add_header('Message-Id', msgid_tpt % str(0))

    cmsg.set_payload(cbody, charset='utf-8')
    cmsg.set_charset('utf-8')

    patches.insert(0, ('', cmsg))
    if thread:
        rethread(patches)


def mixin_cover(cbody: str, patches: List[Tuple[str, email.message.Message]]) -> None:
    msg = patches[0][1]
    pbody, pcharset = b4.LoreMessage.get_payload(msg)
    pheaders, pmessage, ptrailers, pbasement, psignature = b4.LoreMessage.get_body_parts(pbody)
    cheaders, cmessage, ctrailers, cbasement, csignature = b4.LoreMessage.get_body_parts(cbody)
    nbparts = list()
    nmessage = cmessage.rstrip('\r\n') + '\n'

    for ctr in list(ctrailers):
        # We hide any trailers already present in the patch itself,
        # or To:/Cc: trailers, which we parse elsewhere
        if ctr in ptrailers or ctr.lname in ('to', 'cc'):
            ctrailers.remove(ctr)
    if ctrailers:
        if nmessage:
            nmessage += '\n'
        for ctr in ctrailers:
            nmessage += ctr.as_string() + '\n'

    if len(nmessage.strip()):
        nbparts.append(nmessage)

    # Find the section with changelogs
    utility = None
    for section in re.split(r'^---\n', cbasement, flags=re.M):
        if re.search(b4.DIFFSTAT_RE, section):
            # Skip this section
            continue
        if re.search(r'^change-id: ', section, flags=re.I | re.M):
            # We move this to the bottom
            utility = section
            continue
        nbparts.append(section.strip('\r\n') + '\n')

    nbparts.append(pbasement.rstrip('\r\n') + '\n\n')
    if utility:
        nbparts.append(utility)

    newbasement = '---\n'.join(nbparts)

    pbody = b4.LoreMessage.rebuild_message(pheaders, pmessage, ptrailers, newbasement, csignature)
    msg.set_payload(pbody, charset='utf-8')


def get_cover_subject_body(cover: str) -> Tuple[b4.LoreSubject, str]:
    clines = cover.splitlines()
    if len(clines) < 2 or len(clines[1].strip()) or not len(clines[0].strip()):
        csubject = '(no cover subject)'
        cbody = cover.strip()
    else:
        csubject = clines[0]
        cbody = '\n'.join(clines[2:]).strip()

    lsubject = b4.LoreSubject(csubject)
    return lsubject, cbody


def rethread(patches: List[Tuple[str, email.message.Message]]):
    refto = patches[0][1].get('message-id')
    for commit, msg in patches[1:]:
        msg.add_header('References', refto)
        msg.add_header('In-Reply-To', refto)


def get_mailfrom() -> Tuple[str, str]:
    sconfig = b4.get_sendemail_config()
    fromaddr = sconfig.get('from')
    if fromaddr:
        return email.utils.parseaddr(fromaddr)

    usercfg = b4.get_user_config()
    return usercfg.get('name'), usercfg.get('email')


def get_prep_branch_as_patches(movefrom: bool = True, thread: bool = True, addtracking: bool = True
                               ) -> Tuple[List, List, str, List[Tuple[str, email.message.Message]]]:
    cover, tracking = load_cover(strip_comments=True)

    prefixes = tracking['series'].get('prefixes', list())
    start_commit = get_series_start()
    change_id = tracking['series'].get('change-id')
    revision = tracking['series'].get('revision')
    msgid_tpt = make_msgid_tpt(change_id, revision)
    seriests = int(time.time())

    mailfrom = None
    if movefrom:
        mailfrom = get_mailfrom()

    strategy = get_cover_strategy()
    ignore_commits = None
    if strategy in {'commit', 'tip-commit'}:
        cover_commit = find_cover_commit()
        if cover_commit:
            ignore_commits = {cover_commit}

    csubject, cbody = get_cover_subject_body(cover)
    for cprefix in csubject.get_extra_prefixes(exclude=prefixes):
        prefixes.append(cprefix)

    patches = b4.git_range_to_patches(None, start_commit, 'HEAD',
                                      revision=revision,
                                      prefixes=prefixes,
                                      msgid_tpt=msgid_tpt,
                                      seriests=seriests,
                                      mailfrom=mailfrom,
                                      ignore_commits=ignore_commits)

    base_commit, stc, endc, oneline, shortlog, diffstat = get_series_details(start_commit=start_commit)

    config = b4.get_main_config()
    cover_template = DEFAULT_COVER_TEMPLATE
    if config.get('prep-cover-template'):
        # Try to load this template instead
        try:
            cover_template = b4.read_template(config['prep-cover-template'])
        except FileNotFoundError:
            logger.critical('ERROR: prep-cover-template says to use %s, but it does not exist',
                            config['prep-cover-template'])
            sys.exit(2)

    # Put together the cover letter
    tptvals = {
        'cover': cbody,
        'shortlog': shortlog,
        'diffstat': diffstat,
        'change_id': change_id,
        'base_commit': base_commit,
        'signature': b4.get_email_signature(),
    }
    cover_letter = Template(cover_template.lstrip()).safe_substitute(tptvals)
    # Store tracking info in the header in a safe format, which should allow us to
    # fully restore our work from the already sent series.
    ztracking = gzip.compress(bytes(json.dumps(tracking), 'utf-8'))
    b64tracking = base64.b64encode(ztracking).decode()
    # A little trick for pretty wrapping
    wrapped = textwrap.wrap('X-B4-Tracking: v=1; b=' + b64tracking, subsequent_indent=' ', width=75)
    thdata = ''.join(wrapped).replace('X-B4-Tracking: ', '')

    alltos, allccs, cbody = get_cover_dests(cover_letter)
    if len(patches) == 1:
        mixin_cover(cbody, patches)
    else:
        add_cover(csubject, msgid_tpt, patches, cbody, seriests, thread=thread)

    if addtracking:
        patches[0][1].add_header('X-B4-Tracking', thdata)

    samethread = config.get('send-same-thread', '').lower() in {'yes', 'true', 'y'}
    if samethread and revision > 1:
        oldrev = revision - 1
        voldrev = f'v{oldrev}'
        try:
            oldmsgid = tracking['series']['history'][voldrev][-1]
            patches[0][1].add_header('In-Reply-To', f'<{oldmsgid}>')
            patches[0][1].add_header('References', f'<{oldmsgid}>')
        except (KeyError, IndexError):
            logger.debug('Could not find previous series msgid, skipping %s', voldrev)

    tag_msg = f'{csubject.full_subject}\n\n{cover_letter}'
    return alltos, allccs, tag_msg, patches


def get_sent_tag_as_patches(tagname: str, revision: int) -> Tuple[List, List, List[Tuple[str, email.message.Message]]]:
    cover, base_commit, change_id = get_base_changeid_from_tag(tagname)

    csubject, cbody = get_cover_subject_body(cover)
    cbody = cbody.strip() + '\n-- \n' + b4.get_email_signature()
    prefixes = ['RESEND'] + csubject.get_extra_prefixes(exclude=['RESEND'])
    msgid_tpt = make_msgid_tpt(change_id, str(revision))
    seriests = int(time.time())
    mailfrom = get_mailfrom()

    patches = b4.git_range_to_patches(None, base_commit, tagname,
                                      revision=revision,
                                      prefixes=prefixes,
                                      msgid_tpt=msgid_tpt,
                                      seriests=seriests,
                                      mailfrom=mailfrom)

    alltos, allccs, cbody = get_cover_dests(cbody)
    if len(patches) == 1:
        mixin_cover(cbody, patches)
    else:
        add_cover(csubject, msgid_tpt, patches, cbody, seriests)

    return alltos, allccs, patches


def format_patch(output_dir: str) -> None:
    try:
        tos, ccs, tstr, patches = get_prep_branch_as_patches(thread=False, movefrom=False, addtracking=False)
    except RuntimeError as ex:
        logger.critical('CRITICAL: Failed to convert range to patches: %s', ex)
        sys.exit(1)

    logger.info('Writing %s messages into %s', len(patches), output_dir)
    pathlib.Path(output_dir).mkdir(parents=True, exist_ok=True)
    for commit, msg in patches:
        if not msg:
            continue
        msg.policy = email.policy.EmailPolicy(utf8=True, cte_type='8bit')
        subject = msg.get('Subject', '')
        ls = b4.LoreSubject(subject)
        filen = '%s.patch' % ls.get_slug(sep='-')
        with open(os.path.join(output_dir, filen), 'wb') as fh:
            fh.write(msg.as_bytes(unixfrom=True, policy=b4.emlpolicy))
            logger.info('  %s', filen)


def cmd_send(cmdargs: argparse.Namespace) -> None:
    if cmdargs.auth_new:
        auth_new()
        return
    if cmdargs.auth_verify:
        auth_verify(cmdargs)
        return

    mybranch = b4.git_get_current_branch()

    config = b4.get_main_config()

    tag_msg = None
    cl_msgid = None
    cover, tracking = load_cover(strip_comments=True)
    if cmdargs.resend:
<<<<<<< HEAD
        # Start with full change-id based tag name
        tagname, revision = get_sent_tagname(tracking['series']['change-id'], SENT_TAG_PREFIX, cmdargs.resend)
=======
        if cmdargs.resend == 'latest':
            cover, tracking = load_cover()
            revstr = tracking['series']['revision'] - 1
        else:
            revstr = cmdargs.resend

        tagname, revision = get_sent_tagname(mybranch, SENT_TAG_PREFIX, revstr)

>>>>>>> 321e4bb6
        if revision is None:
            logger.critical('Could not figure out revision from %s', revstr)
            sys.exit(1)

        if not b4.git_revparse_tag(None, tagname):
            # Try initial branch-name only based version
            tagname, revision = get_sent_tagname(mybranch, SENT_TAG_PREFIX, cmdargs.resend)

        try:
            todests, ccdests, patches = get_sent_tag_as_patches(tagname, revision=revision)
        except RuntimeError as ex:
            logger.critical('CRITICAL: Failed to convert tag to patches: %s', ex)
            sys.exit(1)

        logger.info('Converted the tag to %s messages', len(patches))

    else:
        # Check if the cover letter has 'EDITME' in it
        if 'EDITME' in cover:
            logger.critical('CRITICAL: Looks like the cover letter needs to be edited first.')
            logger.info('---')
            logger.info(cover)
            logger.info('---')
            sys.exit(1)

        status = b4.git_get_repo_status()
        if len(status):
            logger.critical('CRITICAL: Repository contains uncommitted changes.')
            logger.critical('          Stash or commit them first.')
            sys.exit(1)

        try:
            todests, ccdests, tag_msg, patches = get_prep_branch_as_patches()
        except RuntimeError as ex:
            logger.critical('CRITICAL: Failed to convert range to patches: %s', ex)
            sys.exit(1)
        logger.info('Converted the branch to %s messages', len(patches))

    usercfg = b4.get_user_config()
    myemail = usercfg.get('email')

    seen = set()
    excludes = set()
    pccs = dict()

    if cmdargs.no_trailer_to_cc:
        todests = list()
        ccdests = list()
    else:
        seen.update([x[1] for x in todests])
        seen.update([x[1] for x in ccdests])
        # Go through the messages to make to/cc headers
        for commit, msg in patches:
            if not msg:
                continue
            body, charset = b4.LoreMessage.get_payload(msg)
            btrs, junk = b4.LoreMessage.find_trailers(body)
            for btr in btrs:
                if btr.type != 'person':
                    continue
                if btr.addr[1] in seen:
                    continue
                if commit:
                    if commit not in pccs:
                        pccs[commit] = list()
                    if btr.addr not in pccs[commit]:
                        pccs[commit].append(btr.addr)
                    continue
                seen.add(btr.addr[1])
                if btr.lname == 'to':
                    todests.append(btr.addr)
                    continue
                ccdests.append(btr.addr)

        excludes = b4.get_excluded_addrs()
        if cmdargs.not_me_too:
            excludes.add(myemail)

    tos = set()
    if cmdargs.to:
        tos.update(cmdargs.to)
    if config.get('send-series-to'):
        tos.add(config.get('send-series-to'))
    if tos:
        for pair in utils.getaddresses(list(tos)):
            if pair[1] in seen:
                continue
            seen.add(pair[1])
            todests.append(pair)
    ccs = set()
    if cmdargs.cc:
        ccs.update(cmdargs.cc)
    if config.get('send-series-cc'):
        ccs.add(config.get('send-series-cc'))
    if ccs:
        for pair in utils.getaddresses(list(ccs)):
            if pair[1] in seen:
                continue
            seen.add(pair[1])
            ccdests.append(pair)

    allto = list()
    allcc = list()
    alldests = set()

    if todests:
        allto = b4.cleanup_email_addrs(todests, excludes, None)
        alldests.update(set([x[1] for x in allto]))
    if ccdests:
        allcc = b4.cleanup_email_addrs(ccdests, excludes, None)
        alldests.update(set([x[1] for x in allcc]))

    if not len(alldests):
        logger.critical('CRITICAL: Could not find any destination addresses (try: b4 prep --auto-to-cc).')
        sys.exit(1)

    if not len(allto):
        # Move all cc's into the To field if there's nothing in "To"
        allto = list(allcc)
        allcc = list()

    if cmdargs.output_dir:
        cmdargs.dryrun = True
        logger.info('Will write out messages into %s', cmdargs.output_dir)
        pathlib.Path(cmdargs.output_dir).mkdir(parents=True, exist_ok=True)

    sconfig = b4.get_sendemail_config()
    # If we have an smtp server defined, always use that instead of the endpoint
    # we may make this configurable in the future, but this almost always makes sense
    endpoint = None
    if not sconfig.get('smtpserver'):
        endpoint = config.get('send-endpoint-web', '')
        if not re.search(r'^https?://', endpoint):
            logger.debug('Endpoint does not start with https, ignoring: %s', endpoint)
            endpoint = None
        if not endpoint:
            # Use the default endpoint if we are in the kernel repo
            topdir = b4.git_get_toplevel()
            if os.path.exists(os.path.join(topdir, 'Kconfig')):
                logger.debug('No sendemail configs found, will use the default web endpoint')
                endpoint = DEFAULT_ENDPOINT

    # Give the user the last opportunity to bail out
    if not cmdargs.dryrun:
        logger.info('---')
        print_pretty_addrs(allto, 'To')
        print_pretty_addrs(allcc, 'Cc')
        logger.info('---')
        for commit, msg in patches:
            if not msg:
                continue
            logger.info('  %s', re.sub(r'\s+', ' ', b4.LoreMessage.clean_header(msg.get('Subject'))))
            if commit in pccs:
                extracc = list()
                for pair in pccs[commit]:
                    if pair[1] not in seen:
                        extracc.append(pair)
                if extracc:
                    print_pretty_addrs(extracc, '    +Cc')

        logger.info('---')
        usercfg = b4.get_user_config()
        fromaddr = usercfg['email']
        logger.info('Ready to:')
        if endpoint:
            if cmdargs.reflect:
                logger.info('  - send the above messages to just %s (REFLECT MODE)', fromaddr)
            else:
                logger.info('  - send the above messages to actual recipients')
            logger.info('  - via web endpoint: %s', endpoint)
        else:
            if sconfig.get('from'):
                fromaddr = sconfig.get('from')
            if cmdargs.reflect:
                logger.info('  - send the above messages to just %s (REFLECT MODE)', fromaddr)
            else:
                logger.info('  - send the above messages to actual listed recipients')
            logger.info('  - with envelope-from: %s', fromaddr)

            smtpserver = sconfig.get('smtpserver', 'localhost')
            logger.info('  - via SMTP server %s', smtpserver)
        if not (cmdargs.reflect or cmdargs.resend):
            logger.info('  - tag and reroll the series to the next revision')
        logger.info('')
        if cmdargs.reflect:
            logger.info('REFLECT MODE:')
            logger.info('    The To: and Cc: headers will be fully populated, but the only')
            logger.info('    address given to the mail server for actual delivery will be')
            logger.info('    %s', fromaddr)
            logger.info('')
            logger.info('    Addresses in To: and Cc: headers will NOT receive this series.')
            logger.info('')
        try:
            input('Press Enter to proceed or Ctrl-C to abort')
        except KeyboardInterrupt:
            logger.info('')
            sys.exit(130)

    # And now we go through each message to set addressees and send them off
    sign = True
    if cmdargs.no_sign or config.get('send-no-patatt-sign', '').lower() in {'yes', 'true', 'y'}:
        sign = False

    send_msgs = list()
    for commit, msg in patches:
        if not msg:
            continue
        if not cl_msgid:
            cl_msgid = b4.LoreMessage.get_clean_msgid(msg)

        myto = list(allto)
        mycc = list(allcc)
        if msg['To']:
            myto += email.utils.getaddresses([msg['To']])
        if msg['Cc']:
            mycc += email.utils.getaddresses([msg['Cc']])

        # extend the global cc's with per-patch cc's, if any
        if commit and commit in pccs:
            # Remove any addresses already in seen
            for pair in pccs[commit]:
                if pair[1] not in seen:
                    mycc.append(pair)
        elif not commit and len(pccs):
            # the cover letter gets sent to folks with individual patch cc's
            _seen = set(seen)
            for _commit, _ccs in pccs.items():
                for pair in _ccs:
                    if pair[1] not in _seen:
                        mycc.append(pair)
                        _seen.add(pair[1])
        if mycc and not myto:
            # Move all Cc's into To when there's no To:
            myto = mycc
            mycc = list()
        if myto:
            pto = b4.cleanup_email_addrs(myto, excludes, None)
            if msg['To']:
                msg.replace_header('To', b4.format_addrs(pto))
            else:
                msg.add_header('To', b4.format_addrs(pto))
        if mycc:
            pcc = b4.cleanup_email_addrs(mycc, excludes, None)
            if msg['Cc']:
                msg.replace_header('Cc', b4.format_addrs(pcc))
            else:
                msg.add_header('Cc', b4.format_addrs(pcc))

        send_msgs.append(msg)

    if endpoint:
        # Web endpoint always requires signing
        if not sign:
            logger.critical('CRITICAL: Web endpoint will be used for sending, but signing is turned off')
            logger.critical('          Please re-enable signing or use SMTP')
            sys.exit(1)

        try:
            sent = b4.send_mail(None, send_msgs, fromaddr=None, patatt_sign=True,
                                dryrun=cmdargs.dryrun, output_dir=cmdargs.output_dir, web_endpoint=endpoint,
                                reflect=cmdargs.reflect)
        except RuntimeError as ex:
            logger.critical('CRITICAL: %s', ex)
            sys.exit(1)
    else:
        try:
            smtp, fromaddr = b4.get_smtp(dryrun=cmdargs.dryrun)
        except Exception as ex:  # noqa
            logger.critical('Failed to configure the smtp connection:')
            logger.critical(ex)
            sys.exit(1)

        try:
            sent = b4.send_mail(smtp, send_msgs, fromaddr=fromaddr, patatt_sign=sign,
                                dryrun=cmdargs.dryrun, output_dir=cmdargs.output_dir,
                                reflect=cmdargs.reflect)
        except RuntimeError as ex:
            logger.critical('CRITICAL: %s', ex)
            sys.exit(1)

    logger.info('---')
    if cmdargs.dryrun:
        logger.info('DRYRUN: Would have sent %s messages', len(send_msgs))
        return
    if not sent:
        logger.critical('CRITICAL: Was not able to send messages.')
        sys.exit(1)

    if cmdargs.reflect:
        logger.info('Reflected %s messages', sent)
        logger.debug('Not updating cover/tracking on reflect')
        return

    logger.info('Sent %s messages', sent)

    if cmdargs.resend:
        logger.debug('Not updating cover/tracking on resend')
        return

    reroll(mybranch, tag_msg, cl_msgid)


def get_sent_tagname(tagbase: str, tagprefix: str, revstr: Union[str, int]) -> Tuple[str, Optional[int]]:
    revision = None
    try:
        revision = int(revstr)
    except ValueError:
        matches = re.search(r'^v(\d+)$', revstr)
        if not matches:
            # assume we got a full tag name, so try to find the revision there
            matches = re.search(r'v(\d+)$', revstr)
            if matches:
                revision = int(matches.groups()[0])
            return revstr.replace('refs/tags/', ''), revision
        revision = int(matches.groups()[0])

    if tagbase.startswith('b4/'):
        return f'{tagprefix}{tagbase[3:]}-v{revision}', revision
    return f'{tagprefix}{tagbase}-v{revision}', revision


def reroll(mybranch: str, tag_msg: str, msgid: str, tagprefix: str = SENT_TAG_PREFIX):
    # Remove signature
    chunks = tag_msg.rsplit('\n-- \n')
    if len(chunks) > 1:
        tag_msg = chunks[0] + '\n'

    cover, tracking = load_cover(strip_comments=True)
    revision = tracking['series']['revision']
    change_id = tracking['series']['change-id']

    tagname, revision = get_sent_tagname(change_id, tagprefix, revision)
    logger.debug('checking if we already have %s', tagname)
    if not b4.git_revparse_tag(None, tagname):
        try:
            strategy = get_cover_strategy()
            if strategy == 'commit':
                # Find out the head commit, which is the end of our range
                gitargs = ['rev-parse', 'HEAD']
                ecode, out = b4.git_run_command(None, gitargs)
                end_commit = out.strip()
                # Detach the head at our parent commit and apply the cover-less series
                cover_commit = find_cover_commit()
                gitargs = ['checkout', f'{cover_commit}~1']
                ecode, out = b4.git_run_command(None, gitargs)
                if ecode > 0:
                    raise RuntimeError('Could not switch to a detached head')
                # cherry-pick from cover letter to the last commit
                gitargs = ['cherry-pick', f'{cover_commit}..{end_commit}']
                ecode, out = b4.git_run_command(None, gitargs)
                if ecode > 0:
                    raise RuntimeError('Could not cherry-pick the cover-less range')
                # Find out the head commit
                gitargs = ['rev-parse', 'HEAD']
                ecode, out = b4.git_run_command(None, gitargs)
                if ecode > 0:
                    raise RuntimeError('Could not find the HEAD commit of the detached head')
                tagcommit = out.strip()
                # Switch back to our branch
                gitargs = ['checkout', mybranch]
                ecode, out = b4.git_run_command(None, gitargs)
                if ecode > 0:
                    raise RuntimeError('Could not switch back to %s' % mybranch)
            elif strategy == 'tip-commit':
                cover_commit = find_cover_commit()
                tagcommit = f'{cover_commit}~1'
            else:
                tagcommit = 'HEAD'

            logger.info('Tagging %s', tagname)
            gitargs = ['tag', '-a', '-F', '-', tagname, tagcommit]
            ecode, out = b4.git_run_command(None, gitargs, stdin=tag_msg.encode())
            if ecode > 0:
                # Not a fatal error, just complain about it
                logger.info('Could not tag %s as %s:', tagcommit, tagname)
                logger.info(out)

        except RuntimeError as ex:
            logger.critical('Error tagging the revision: %s', ex)

    else:
        logger.info('NOTE: Tagname %s already exists', tagname)

    logger.info('Recording series message-id in cover letter tracking')
    cover, tracking = load_cover(strip_comments=False)
    vrev = f'v{revision}'
    if 'history' not in tracking['series']:
        tracking['series']['history'] = dict()
    if vrev not in tracking['series']['history']:
        tracking['series']['history'][vrev] = list()
    tracking['series']['history'][vrev].append(msgid)

    oldrev = tracking['series']['revision']
    newrev = oldrev + 1
    tracking['series']['revision'] = newrev
    sections = cover.split('---\n')
    vrev = f'v{oldrev}'
    if 'history' in tracking['series'] and vrev in tracking['series']['history']:
        # Use the latest link we have
        config = b4.get_main_config()
        oldrev_link = config.get('linkmask') % tracking['series']['history'][vrev][-1]
    else:
        oldrev_link = 'EDITME (not found in tracking)'
    tptvals = {
        'oldrev': oldrev,
        'newrev': newrev,
        'oldrev_link': oldrev_link,
    }
    prepend = Template(DEFAULT_CHANGELOG_TEMPLATE.lstrip()).safe_substitute(tptvals)
    found = False
    new_sections = list()
    for section in sections:
        if re.search(r'^changes in v\d+', section, flags=re.I | re.M):
            # This is our section
            new_sections.append(prepend + section)
            found = True
        else:
            new_sections.append(section)
    if found:
        new_cover = '---\n'.join(new_sections)
    else:
        new_cover = cover + '\n\n---\n' + prepend

    logger.info('Created new revision v%s', newrev)
    logger.info('Updating cover letter with templated changelog entries.')
    store_cover(new_cover, tracking)


def check_can_gfr() -> None:
    if not can_gfr:
        logger.critical('ERROR: b4 submit requires git-filter-repo. You should be able')
        logger.critical('       to install it from your distro packages, or from pip.')
        sys.exit(1)


def show_revision() -> None:
    is_prep_branch(mustbe=True)
    cover, tracking = load_cover()
    ts = tracking['series']
    logger.info('v%s', ts.get('revision'))
    if 'history' in ts:
        config = b4.get_main_config()
        logger.info('---')
        for rn, links in ts['history'].items():
            for link in links:
                logger.info('  %s: %s', rn, config['linkmask'] % link)


def write_to_tar(bio_tar: tarfile.TarFile, name, mtime, bio_file: io.BytesIO):
    tifo = tarfile.TarInfo(name)
    tuser = os.getlogin()
    tuid = os.getuid()
    tgid = os.getgid()
    tifo.uid = tuid
    tifo.gid = tgid
    tifo.uname = tuser
    tifo.gname = tuser
    tifo.mtime = mtime
    tifo.size = bio_file.tell()
    bio_file.seek(0)
    bio_tar.addfile(tifo, bio_file)


def cleanup(param: str) -> None:
    if param == '_show':
        # Show all b4-tracked branches
        lines = b4.git_get_command_lines(None, ['show-ref', '--heads'])
        if not lines:
            logger.critical('Git show-ref returned no heads')
            sys.exit(1)
        mybranches = list()
        for line in lines:
            parts = line.split(maxsplit=1)
            if parts[1].startswith('refs/heads/b4/'):
                mybranches.append(parts[1].replace('refs/heads/', ''))
        if not len(mybranches):
            logger.info('No b4-tracked branches found')
            sys.exit(0)

        logger.info('Please specify branch:')
        for branch in mybranches:
            logger.info(' %s', branch)
        return

    mybranch = param
    if not b4.git_branch_exists(None, mybranch):
        logger.critical('Not a known branch: %s', mybranch)
        sys.exit(1)
    is_prep_branch(mustbe=True, usebranch=mybranch)
    base_commit, start_commit, end_commit, oneline, shortlog, diffstat = get_series_details(usebranch=mybranch)
    # start commit and end commit can't be the same
    if start_commit == end_commit:
        logger.critical('CRITICAL: %s appears to be an empty branch', mybranch)
        sys.exit(1)
    # Refuse to clean up the currently checked out branch
    curbranch = b4.git_get_current_branch()
    if curbranch == mybranch:
        logger.critical('CRITICAL: %s is currently checked out, cannot cleanup', mybranch)
        sys.exit(1)
    cover, tracking = load_cover(usebranch=mybranch)
    # Find all tags
    ts = tracking['series']
    tags = list()
    logger.info('Will archive and delete all of the following:')
    logger.info('---')
    logger.info('branch: %s', mybranch)
    if 'history' in ts:
        for rn, links in ts['history'].items():
            tagname, revision = get_sent_tagname(ts.get('change-id'), SENT_TAG_PREFIX, rn)
            tag_commit = b4.git_revparse_tag(None, tagname)
            if not tag_commit:
                tagname, revision = get_sent_tagname(mybranch, SENT_TAG_PREFIX, rn)
                tag_commit = b4.git_revparse_tag(None, tagname)
            if not tag_commit:
                logger.debug('No tag matching revision %s', revision)
                continue
            try:
                cover, base_commit, change_id = get_base_changeid_from_tag(tagname)
            except RuntimeError as ex:
                logger.debug('Could not get base-commit info from %s: %s', tagname, ex)
                continue

            logger.info(' tag: %s', tagname)
            tags.append((tagname, base_commit, tag_commit, revision, cover))
    logger.info('---')
    try:
        input('Press Enter to confirm or Ctrl-C to abort')
    except KeyboardInterrupt:
        logger.info('')
        sys.exit(130)

    tio = io.BytesIO()
    change_id = ts.get('change-id')
    deletes = list()

    with tarfile.open(fileobj=tio, mode='w:gz') as tfh:
        mnow = int(time.time())
        # Add cover
        ifh = io.BytesIO()
        ifh.write(cover.encode())
        write_to_tar(tfh, f'{change_id}/cover.txt', mnow, ifh)
        ifh.close()
        # Add tracking
        ifh = io.BytesIO()
        ifh.write(make_magic_json(tracking).encode())
        write_to_tar(tfh, f'{change_id}/tracking.js', mnow, ifh)
        ifh.close()
        # Add the current series
        logger.info('Archiving branch %s', mybranch)
        patches = b4.git_range_to_patches(None, start_commit, end_commit)
        ifh = io.BytesIO()
        b4.save_git_am_mbox([patch[1] for patch in patches], ifh)
        write_to_tar(tfh, f'{change_id}/patches.mbx', mnow, ifh)
        ifh.close()
        deletes.append(['branch', '--delete', '--force', mybranch])

        for tagname, base_commit, tag_commit, revision, cover in tags:
            logger.info('Archiving %s', tagname)
            # use tag date as mtime
            lines = b4.git_get_command_lines(None, ['log', '-1', '--format=%ct', tagname])
            if not lines:
                logger.critical('Could not get tag date for %s', tagname)
                sys.exit(1)
            mtime = int(lines[0])
            ifh = io.BytesIO()
            ifh.write(cover.encode())
            write_to_tar(tfh, f'{change_id}/{SENT_TAG_PREFIX}patches-v{revision}.cover', mtime, ifh)
            ifh.close()
            patches = b4.git_range_to_patches(None, base_commit, tag_commit)
            ifh = io.BytesIO()
            b4.save_git_am_mbox([patch[1] for patch in patches], ifh)
            write_to_tar(tfh, f'{change_id}/{SENT_TAG_PREFIX}patches-v{revision}.mbx', mtime, ifh)
            deletes.append(['tag', '--delete', tagname])

    # Write in data_dir
    datadir = b4.get_data_dir()
    archpath = os.path.join(datadir, 'prep-archived')
    pathlib.Path(archpath).mkdir(parents=True, exist_ok=True)
    tarpath = os.path.join(archpath, f'{change_id}.tar.gz')
    logger.info('Writing %s', tarpath)
    with open(tarpath, mode='wb') as tout:
        tout.write(tio.getvalue())
    logger.info('Cleaning up git refs')
    for gitargs in deletes:
        b4.git_run_command(None, gitargs)
    logger.info('---')
    logger.info('Wrote: %s', tarpath)


def show_info(param: str) -> None:
    # is param a name of the branch?
    if ':' in param:
        chunks = param.split(':')
        if len(chunks[0]):
            if b4.git_branch_exists(None, chunks[0]):
                mybranch = chunks[0]
            elif b4.git_branch_exists(None, f'b4/{chunks[0]}'):
                mybranch = f'b4/{chunks[0]}'
            else:
                logger.critical('No such branch: %s', chunks[0])
                sys.exit(1)
        else:
            mybranch = b4.git_get_current_branch()
        if not len(chunks[1]):
            getval = '_all'
        else:
            getval = chunks[1]
    elif b4.git_branch_exists(None, param):
        mybranch = param
        getval = '_all'
    else:
        mybranch = b4.git_get_current_branch()
        getval = param

    is_prep_branch(mustbe=True, usebranch=mybranch)
    info = dict()
    info['branch'] = mybranch
    cover, tracking = load_cover(usebranch=mybranch)
    csubject, cbody = get_cover_subject_body(cover)
    info['cover-subject'] = csubject.full_subject
    ts = tracking['series']
    if ts.get('prefixes'):
        info['prefixes'] = ' '.join(ts.get('prefixes'))
    info['change-id'] = ts.get('change-id')
    revision = ts.get('revision')
    info['revision'] = revision
    strategy = get_cover_strategy(usebranch=mybranch)
    info['cover-strategy'] = strategy
    if ts.get('base-branch'):
        info['base-branch'] = ts['base-branch']
    base_commit, start_commit, end_commit, oneline, shortlog, diffstat = get_series_details(usebranch=mybranch)
    info['base-commit'] = base_commit
    info['start-commit'] = start_commit
    info['end-commit'] = end_commit
    info['series-range'] = f'{start_commit}..{end_commit}'
    for line in oneline:
        short, subject = line.split(maxsplit=1)
        info[f'commit-{short}'] = subject
    if 'history' in ts:
        for rn, links in reversed(ts['history'].items()):
            tagname, revision = get_sent_tagname(ts.get('change-id'), SENT_TAG_PREFIX, rn)
            tag_commit = b4.git_revparse_tag(None, tagname)
            if not tag_commit:
                logger.debug('No tag %s, trying with base branch name %s', tagname, mybranch)
                tagname, revision = get_sent_tagname(mybranch, SENT_TAG_PREFIX, rn)
                tag_commit = b4.git_revparse_tag(None, tagname)
            if not tag_commit:
                logger.debug('No tag matching revision %s', revision)
                continue
            try:
                cover, base_commit, change_id = get_base_changeid_from_tag(tagname)
                info[f'series-{rn}'] = '%s..%s %s' % (base_commit[:12], tag_commit[:12], links[0])
            except RuntimeError as ex:
                logger.debug('Could not get base-commit info from %s: %s', tagname, ex)

    if getval == '_all':
        for key, val in info.items():
            print('%s: %s' % (key, val))
    elif getval in info:
        print(info[getval])
    else:
        logger.critical('No info about %s', getval)
        sys.exit(1)


def force_revision(forceto: int) -> None:
    cover, tracking = load_cover()
    tracking['series']['revision'] = forceto
    logger.info('Forced revision to v%s', forceto)
    store_cover(cover, tracking)


def compare(compareto: str) -> None:
    cover, tracking = load_cover()
    # Try the new format first
    tagname, revision = get_sent_tagname(tracking['series']['change-id'], SENT_TAG_PREFIX, compareto)
    prev_end = b4.git_revparse_tag(None, tagname)
    if not prev_end:
        mybranch = b4.git_get_current_branch(None)
        tagname, revision = get_sent_tagname(mybranch, SENT_TAG_PREFIX, compareto)
        prev_end = b4.git_revparse_tag(None, tagname)
    if not prev_end:
        logger.critical('CRITICAL: Could not rev-parse %s', tagname)
        sys.exit(1)
    try:
        cover, base_commit, change_id = get_base_changeid_from_tag(tagname)
    except RuntimeError as ex:
        logger.critical('CRITICAL: %s', str(ex))
        sys.exit(1)
    prev_start = base_commit
    curr_start = get_series_start()
    strategy = get_cover_strategy()
    if strategy == 'tip-commit':
        cover_commit = find_cover_commit()
        series_end = f'{cover_commit}~1'
    else:
        series_end = 'HEAD'

    gitargs = ['rev-parse', series_end]
    lines = b4.git_get_command_lines(None, gitargs)
    curr_end = lines[0]
    grdcmd = ['git', 'range-diff', '%.12s..%.12s' % (prev_start, prev_end), '%.12s..%.12s' % (curr_start, curr_end)]
    # We exec range-diff and let it take over
    logger.debug('Running %s', ' '.join(grdcmd))
    os.execvp(grdcmd[0], grdcmd)


def auto_to_cc() -> None:
    tocmdstr = None
    cccmdstr = None
    topdir = b4.git_get_toplevel()
    # Use sane tocmd and cccmd defaults if we find a get_maintainer.pl
    getm = os.path.join(topdir, 'scripts', 'get_maintainer.pl')
    config = b4.get_main_config()
    if config.get('send-auto-to-cmd'):
        tocmdstr = config.get('send-auto-to-cmd')
    elif os.access(getm, os.X_OK):
        tocmdstr = f'{getm} --nogit --nogit-fallback --nogit-chief-penguins --norolestats --nol'
    if config.get('send-auto-cc-cmd'):
        cccmdstr = config.get('send-auto-cc-cmd')
    elif os.access(getm, os.X_OK):
        cccmdstr = f'{getm} --nogit --nogit-fallback --nogit-chief-penguins --norolestats --nom'

    tocmd = list()
    cccmd = list()
    if tocmdstr:
        sp = shlex.shlex(tocmdstr, posix=True)
        sp.whitespace_split = True
        tocmd = list(sp)
        logger.info('Will collect To: addresses using %s', os.path.basename(tocmd[0]))
    if cccmdstr:
        sp = shlex.shlex(cccmdstr, posix=True)
        sp.whitespace_split = True
        cccmd = list(sp)
        logger.info('Will collect Cc: addresses using %s', os.path.basename(cccmd[0]))

    logger.debug('Getting addresses from cover letter')
    cover, tracking = load_cover(strip_comments=False)
    parts = b4.LoreMessage.get_body_parts(cover)
    seen = set()
    for ltr in parts[2]:
        if not ltr.addr:
            continue
        seen.add(ltr.addr[1])
        logger.debug('added %s to seen', ltr.addr[1])

    extras = list()
    for tname, addrs in (('To', config.get('send-series-to')), ('Cc', config.get('send-series-cc'))):
        if not addrs:
            continue
        for pair in utils.getaddresses([addrs]):
            if pair[1] in seen:
                continue
            seen.add(pair[1])
            ltr = b4.LoreTrailer(name=tname, value=b4.format_addrs([pair]))
            logger.debug('added %s to seen', ltr.addr[1])
            extras.append(ltr)

    try:
        tos, ccs, tag_msg, patches = get_prep_branch_as_patches()
    except RuntimeError:
        logger.info('No commits in branch')
        return

    logger.info('Collecting To/Cc addresses')
    # Go through the messages to make to/cc headers
    for commit, msg in patches:
        if not msg or not commit:
            continue

        logger.debug('Collecting from: %s', msg.get('subject'))
        msgbytes = msg.as_bytes()
        for tname, pairs in (('To', get_addresses_from_cmd(tocmd, msgbytes)),
                             ('Cc', get_addresses_from_cmd(cccmd, msgbytes))):
            for pair in pairs:
                if pair[1] not in seen:
                    seen.add(pair[1])
                    ltr = b4.LoreTrailer(name=tname, value=b4.format_addrs([pair]))
                    logger.debug('  => %s', ltr.as_string())
                    extras.append(ltr)

    if not extras:
        logger.info('No new addresses to add.')
        return

    # Make it a LoreMessage, so we can run a fix_trailers on it
    cmsg = email.message.EmailMessage()
    cmsg.set_payload(cover, charset='utf-8')
    clm = b4.LoreMessage(cmsg)
    fallback_order = config.get('send-trailer-order', 'To,Cc,*')
    clm.fix_trailers(extras=extras, fallback_order=fallback_order)
    logger.info('---')
    logger.info('You can trim/expand this list with: b4 prep --edit-cover')
    store_cover(clm.body, tracking)


def set_prefixes(prefixes: list) -> None:
    cover, tracking = load_cover()
    old_prefixes = tracking['series'].get('prefixes', list())
    if len(prefixes) == 1 and not prefixes[0].strip():
        prefixes = list()
    tracking['series']['prefixes'] = prefixes
    if tracking['series']['prefixes'] != old_prefixes:
        store_cover(cover, tracking)
        if tracking['series']['prefixes']:
            logger.info('Updated extra prefixes to: %s', ' '.join(prefixes))
        else:
            logger.info('Removed all extra prefixes.')
    else:
        logger.info('No changes to extra prefixes.')


def cmd_prep(cmdargs: argparse.Namespace) -> None:
    check_can_gfr()
    status = b4.git_get_repo_status()
    if len(status):
        logger.critical('CRITICAL: Repository contains uncommitted changes.')
        logger.critical('          Stash or commit them first.')
        sys.exit(1)

    if cmdargs.reroll:
        msgid = cmdargs.reroll
        msgs = b4.get_pi_thread_by_msgid(msgid, onlymsgids={msgid}, nocache=True)
        mybranch = b4.git_get_current_branch(None)
        if msgs:
            for msg in msgs:
                if b4.LoreMessage.get_clean_msgid(msg) == msgid:
                    # Prepare annotated tag body from the cover letter
                    lsubject = b4.LoreSubject(msg.get('subject'))
                    cbody, charset = b4.LoreMessage.get_payload(msg)
                    prefixes = lsubject.get_extra_prefixes()
                    if prefixes:
                        subject = '[%s] %s' % (' '.join(prefixes), lsubject.subject)
                    else:
                        subject = lsubject.subject
                    tag_msg = subject + '\n\n' + cbody
                    return reroll(mybranch, tag_msg, msgid)
        logger.critical('CRITICAL: could not retrieve %s', msgid)
        sys.exit(1)

    if cmdargs.show_revision:
        return show_revision()

    if cmdargs.show_info:
        return show_info(cmdargs.show_info)

    if cmdargs.cleanup:
        return cleanup(cmdargs.cleanup)

    if cmdargs.format_patch:
        return format_patch(cmdargs.format_patch)

    if cmdargs.compare_to:
        return compare(cmdargs.compare_to)

    if cmdargs.enroll_base or cmdargs.new_series_name:
        if is_prep_branch():
            logger.critical('CRITICAL: This appears to already be a b4-prep managed branch.')
            sys.exit(1)

        start_new_series(cmdargs)

    if cmdargs.force_revision:
        force_revision(cmdargs.force_revision)

    if cmdargs.set_prefixes:
        set_prefixes(cmdargs.set_prefixes)

    if cmdargs.auto_to_cc:
        auto_to_cc()

    if cmdargs.edit_cover:
        return edit_cover()


def cmd_trailers(cmdargs: argparse.Namespace) -> None:
    check_can_gfr()
    status = b4.git_get_repo_status()
    if len(status):
        logger.critical('CRITICAL: Repository contains uncommitted changes.')
        logger.critical('          Stash or commit them first.')
        sys.exit(1)

    if cmdargs.update:
        update_trailers(cmdargs)<|MERGE_RESOLUTION|>--- conflicted
+++ resolved
@@ -1290,26 +1290,21 @@
     cl_msgid = None
     cover, tracking = load_cover(strip_comments=True)
     if cmdargs.resend:
-<<<<<<< HEAD
-        # Start with full change-id based tag name
-        tagname, revision = get_sent_tagname(tracking['series']['change-id'], SENT_TAG_PREFIX, cmdargs.resend)
-=======
         if cmdargs.resend == 'latest':
-            cover, tracking = load_cover()
             revstr = tracking['series']['revision'] - 1
         else:
             revstr = cmdargs.resend
 
-        tagname, revision = get_sent_tagname(mybranch, SENT_TAG_PREFIX, revstr)
-
->>>>>>> 321e4bb6
+        # Start with full change-id based tag name
+        tagname, revision = get_sent_tagname(tracking['series']['change-id'], SENT_TAG_PREFIX, revstr)
+
         if revision is None:
             logger.critical('Could not figure out revision from %s', revstr)
             sys.exit(1)
 
         if not b4.git_revparse_tag(None, tagname):
             # Try initial branch-name only based version
-            tagname, revision = get_sent_tagname(mybranch, SENT_TAG_PREFIX, cmdargs.resend)
+            tagname, revision = get_sent_tagname(mybranch, SENT_TAG_PREFIX, revstr)
 
         try:
             todests, ccdests, patches = get_sent_tag_as_patches(tagname, revision=revision)
