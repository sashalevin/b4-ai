#!/usr/bin/env python3
# -*- coding: utf-8 -*-
# SPDX-License-Identifier: GPL-2.0-or-later
# Copyright (C) 2020 by the Linux Foundation
#
__author__ = 'Konstantin Ryabitsev <konstantin@linuxfoundation.org>'

import email.message
import os
import sys
import b4
import re
import argparse
import uuid
import time
import datetime
import json
import tempfile
import subprocess
import shlex
import email
import pathlib
import base64
import textwrap
import gzip
import io
import tarfile

from typing import Optional, Tuple, List, Union
from email import utils
from string import Template

try:
    import patatt
    can_patatt = True
except ModuleNotFoundError:
    can_patatt = False

try:
    import git_filter_repo as fr  # noqa
    can_gfr = True
except ModuleNotFoundError:
    can_gfr = False

logger = b4.logger

MAGIC_MARKER = '--- b4-submit-tracking ---'
# Make this configurable?
SENT_TAG_PREFIX = 'sent/'

DEFAULT_ENDPOINT = 'https://lkml.kernel.org/_b4_submit'

DEFAULT_COVER_TEMPLATE = """
${cover}

---
${shortlog}

${diffstat}
---
base-commit: ${base_commit}
change-id: ${change_id}

Best regards,
-- 
${signature}
"""

DEFAULT_CHANGELOG_TEMPLATE = """
Changes in v${newrev}:
- EDITME: describe what is new in this series revision.
- EDITME: use bulletpoints and terse descriptions.
- Link to v${oldrev}: ${oldrev_link}

"""


def get_auth_configs() -> Tuple[str, str, str, str, str, str]:
    config = b4.get_main_config()
    endpoint = config.get('send-endpoint-web', '')
    if not re.search(r'^https?://', endpoint):
        endpoint = None

    if not endpoint:
        # Use the default endpoint if we are in the kernel repo
        topdir = b4.git_get_toplevel()
        if os.path.exists(os.path.join(topdir, 'Kconfig')):
            logger.debug('No sendemail configs found, will use the default web endpoint')
            endpoint = DEFAULT_ENDPOINT
        else:
            raise RuntimeError('Web submission endpoint (b4.send-endpoint-web) is not defined, or is not a web URL.')

    usercfg = b4.get_user_config()
    myemail = usercfg.get('email')
    if not myemail:
        raise RuntimeError('No email configured, set user.email')
    myname = usercfg.get('name')
    pconfig = patatt.get_main_config()
    selector = pconfig.get('selector', 'default')
    algo, keydata = patatt.get_algo_keydata(pconfig)
    return endpoint, myname, myemail, selector, algo, keydata


def auth_new() -> None:
    try:
        endpoint, myname, myemail, selector, algo, keydata = get_auth_configs()
    except patatt.NoKeyError as ex:
        logger.critical('CRITICAL: no usable signing key configured')
        logger.critical('          %s', ex)
        sys.exit(1)
    except RuntimeError as ex:
        logger.critical('CRITICAL: unable to set up web authentication')
        logger.critical('          %s', ex)
        sys.exit(1)

    if algo == 'openpgp':
        gpgargs = ['--export', '--export-options', 'export-minimal', '-a', keydata]
        ecode, out, err = b4.gpg_run_command(gpgargs)
        if ecode > 0:
            logger.critical('CRITICAL: unable to get PGP public key for %s:%s', algo, keydata)
            sys.exit(1)
        pubkey = out.decode()
    elif algo == 'ed25519':
        from nacl.signing import SigningKey
        from nacl.encoding import Base64Encoder
        sk = SigningKey(keydata.encode(), encoder=Base64Encoder)
        pubkey = base64.b64encode(sk.verify_key.encode()).decode()
    else:
        logger.critical('CRITICAL: algorithm %s not currently supported for web endpoint submission', algo)
        sys.exit(1)

    logger.info('Will submit a new email authorization request to:')
    logger.info('  Endpoint: %s', endpoint)
    logger.info('      Name: %s', myname)
    logger.info('  Identity: %s', myemail)
    logger.info('  Selector: %s', selector)
    if algo == 'openpgp':
        logger.info('    Pubkey: %s:%s', algo, keydata)
    else:
        logger.info('    Pubkey: %s:%s', algo, pubkey)
    logger.info('---')
    try:
        input('Press Enter to confirm or Ctrl-C to abort')
    except KeyboardInterrupt:
        logger.info('')
        sys.exit(130)

    req = {
        'action': 'auth-new',
        'name': myname,
        'identity': myemail,
        'selector': selector,
        'pubkey': pubkey,
    }
    logger.info('Submitting new auth request to %s', endpoint)
    ses = b4.get_requests_session()
    res = ses.post(endpoint, json=req)
    logger.info('---')
    if res.status_code == 200:
        try:
            rdata = res.json()
            if rdata.get('result') == 'success':
                logger.info('Challenge generated and sent to %s', myemail)
                logger.info('Once you receive it, run b4 send --web-auth-verify [challenge-string]')
            sys.exit(0)

        except Exception as ex:  # noqa
            logger.critical('Odd response from the endpoint: %s', res.text)
            sys.exit(1)

    logger.critical('500 response from the endpoint: %s', res.text)
    sys.exit(1)


def auth_verify(cmdargs: argparse.Namespace) -> None:
    vstr = cmdargs.auth_verify
    endpoint, myname, myemail, selector, algo, keydata = get_auth_configs()
    logger.info('Signing challenge')
    # Create a minimal message
    cmsg = email.message.EmailMessage()
    cmsg.add_header('From', myemail)
    cmsg.add_header('Subject', 'b4-send-verify')
    cmsg.set_charset('utf-8')
    cmsg.set_payload(f'verify:{vstr}\n', charset='utf-8')
    bdata = cmsg.as_bytes(policy=b4.emlpolicy)
    try:
        bdata = patatt.rfc2822_sign(bdata).decode()
    except patatt.SigningError as ex:
        logger.critical('CRITICAL: Unable to sign verification message')
        logger.critical('          %s', ex)
        sys.exit(1)

    req = {
        'action': 'auth-verify',
        'msg': bdata,
    }
    logger.info('Submitting verification to %s', endpoint)
    ses = b4.get_requests_session()
    res = ses.post(endpoint, json=req)
    logger.info('---')
    if res.status_code == 200:
        try:
            rdata = res.json()
            if rdata.get('result') == 'success':
                logger.info('Challenge successfully verified for %s', myemail)
                logger.info('You may now use this endpoint for submitting patches.')
            sys.exit(0)

        except Exception as ex:  # noqa
            logger.critical('Odd response from the endpoint: %s', res.text)
            sys.exit(1)

    logger.critical('500 response from the endpoint: %s', res.text)
    sys.exit(1)


def get_rev_count(revrange: str, maxrevs: Optional[int] = 500) -> int:
    # Check how many revisions there are between the fork-point and the current HEAD
    gitargs = ['rev-list', revrange]
    lines = b4.git_get_command_lines(None, gitargs)
    # Check if this range is too large, if requested
    if maxrevs and len(lines) > maxrevs:
        raise RuntimeError('Too many commits in the range provided: %s' % len(lines))
    return len(lines)


def get_base_forkpoint(basebranch: str, mybranch: Optional[str] = None) -> str:
    if mybranch is None:
        mybranch = b4.git_get_current_branch()
    logger.debug('Finding the fork-point with %s', basebranch)
    gitargs = ['merge-base', '--fork-point', basebranch]
    lines = b4.git_get_command_lines(None, gitargs)
    if not lines:
        logger.critical('CRITICAL: Could not find common ancestor with %s', basebranch)
        raise RuntimeError('Branches %s and %s have no common ancestors' % (basebranch, mybranch))
    forkpoint = lines[0]
    logger.debug('Fork-point between %s and %s is %s', mybranch, basebranch, forkpoint)

    return forkpoint


def start_new_series(cmdargs: argparse.Namespace) -> None:
    usercfg = b4.get_user_config()
    if 'name' not in usercfg or 'email' not in usercfg:
        logger.critical('CRITICAL: Unable to add your Signed-off-by: git returned no user.name or user.email')
        sys.exit(1)

    cover = tracking = patches = thread_msgid = revision = None
    if cmdargs.msgid:
        msgid = b4.get_msgid(cmdargs)
        list_msgs = b4.get_pi_thread_by_msgid(msgid)
        if not list_msgs:
            logger.critical('CRITICAL: no messages in the thread')
            sys.exit(1)
        lmbx = b4.LoreMailbox()
        for msg in list_msgs:
            lmbx.add_message(msg)
        lser = lmbx.get_series()
        if lser.has_cover:
            cmsg = lser.patches[0]
            b64tracking = cmsg.msg.get('x-b4-tracking')
            if b64tracking:
                logger.debug('Found x-b4-tracking header, attempting to restore')
                try:
                    # If we have b=, strip that out (we only support a single format,
                    # so there is currently no need to check what it's set to)
                    if b64tracking.find('v=1; b=') >= 0:
                        chunks = b64tracking.split('b=', maxsplit=1)
                        b64tracking = chunks[1].strip()
                    ztracking = base64.b64decode(b64tracking)
                    btracking = gzip.decompress(ztracking)
                    tracking = json.loads(btracking.decode())
                    logger.debug('tracking: %s', tracking)
                    cover_sections = list()
                    for section in re.split(r'^---\n', cmsg.body, flags=re.M):
                        # we stop caring once we see a diffstat
                        if b4.DIFFSTAT_RE.search(section):
                            break
                        cover_sections.append(section)
                    cover = '\n---\n'.join(cover_sections).strip()
                except Exception as ex:  # noqa
                    logger.critical('CRITICAL: unable to restore tracking information, ignoring')
                    logger.critical('          %s', ex)

            else:
                thread_msgid = msgid

            if not cover:
                logger.debug('Unrecognized cover letter format, will use as-is')
                cover = cmsg.body

            cover = (f'{cmsg.subject}\n\n'
                     f'EDITME: Imported from f{msgid}\n'
                     f'        Please review before sending.\n\n') + cover

            change_id = lser.change_id
            if not cmdargs.new_series_name:
                if change_id:
                    cchunks = change_id.split('-')
                    if len(cchunks) > 2:
                        cmdargs.new_series_name = '-'.join(cchunks[1:-1])
                else:
                    slug = cmsg.lsubject.get_slug(with_counter=False)
                    # If it's longer than 30 chars, use first 3 words
                    if len(slug) > 30:
                        slug = '_'.join(slug.split('_')[:3])
                    cmdargs.new_series_name = slug

            base_commit = lser.base_commit
            if base_commit and not cmdargs.fork_point:
                logger.debug('Using %s as fork-point', base_commit)
                cmdargs.fork_point = base_commit
        else:
            # Use the first patch as our thread_msgid
            thread_msgid = lser.patches[1].msgid

        # We start with next revision
        revision = lser.revision + 1
        # Do or don't add follow-up trailers? Don't add for now, let them run b4 trailers -u.
        patches = lser.get_am_ready(noaddtrailers=True)
        logger.info('---')

    mybranch = b4.git_get_current_branch()
    strategy = get_cover_strategy()
    cherry_range = None
    if cmdargs.new_series_name:
        basebranch = None
        if not cmdargs.fork_point:
            cmdargs.fork_point = 'HEAD'
            basebranch = mybranch
        else:
            # if our strategy is not "commit", then we need to know which branch we're using as base
            if strategy != 'commit':
                gitargs = ['branch', '-v', '--contains', cmdargs.fork_point]
                lines = b4.git_get_command_lines(None, gitargs)
                if not lines:
                    logger.critical('CRITICAL: no branch contains fork-point %s', cmdargs.fork_point)
                    sys.exit(1)
                for line in lines:
                    chunks = line.split(maxsplit=2)
                    # There's got to be a better way than checking for '*'
                    if chunks[0] != '*':
                        continue
                    if chunks[1] == mybranch:
                        logger.debug('branch %s does contain fork-point %s', mybranch, cmdargs.fork_point)
                        basebranch = mybranch
                        break
            else:
                basebranch = mybranch

            if basebranch is None:
                logger.critical('CRITICAL: fork-point %s is not on the current branch.', cmdargs.fork_point)
                logger.critical('          Switch to the branch you want to use as base and try again.')
                sys.exit(1)

        slug = re.sub(r'\W+', '-', cmdargs.new_series_name).strip('-').lower()
        branchname = 'b4/%s' % slug
        args = ['checkout', '-b', branchname, cmdargs.fork_point]
        ecode, out = b4.git_run_command(None, args, logstderr=True)
        if ecode > 0:
            logger.critical('CRITICAL: Failed to create a new branch %s', branchname)
            logger.critical(out)
            sys.exit(ecode)
        logger.info('Created new branch %s', branchname)
        seriesname = cmdargs.new_series_name

    elif cmdargs.enroll_base:
        basebranch = None
        branchname = b4.git_get_current_branch()
        seriesname = branchname
        slug = re.sub(r'\W+', '-', branchname).strip('-').lower()
        enroll_base = cmdargs.enroll_base
        # Is it a branch?
        gitargs = ['show-ref', '--heads', enroll_base]
        lines = b4.git_get_command_lines(None, gitargs)
        if lines:
            try:
                forkpoint = get_base_forkpoint(enroll_base, mybranch)
            except RuntimeError as ex:
                logger.critical('CRITICAL: could not use %s as enrollment base:')
                logger.critical('          %s', ex)
                sys.exit(1)
            basebranch = enroll_base
        else:
            # Check that that object exists
            gitargs = ['rev-parse', '--verify', enroll_base]
            ecode, out = b4.git_run_command(None, gitargs)
            if ecode > 0:
                logger.critical('CRITICAL: Could not find object: %s', enroll_base)
                raise RuntimeError('Object %s not found' % enroll_base)
            forkpoint = out.strip()
            # check branches where this object lives
            heads = b4.git_branch_contains(None, forkpoint)
            if mybranch not in heads:
                logger.critical('CRITICAL: object %s does not exist on current branch', enroll_base)
                sys.exit(1)
            if strategy != 'commit':
                # Remove any branches starting with b4/
                heads.remove(mybranch)
                for head in list(heads):
                    if head.startswith('b4/'):
                        heads.remove(head)
                if len(heads) > 1:
                    logger.critical('CRITICAL: Multiple branches contain object %s, please pass a branch name as base',
                                    enroll_base)
                    logger.critical('          %s', ', '.join(heads))
                    sys.exit(1)
                if len(heads) < 1:
                    logger.critical('CRITICAL: No other branch contains %s: cannot use as fork base', enroll_base)
                    sys.exit(1)
                basebranch = heads.pop()

        try:
            commitcount = get_rev_count(f'{forkpoint}..')
        except RuntimeError as ex:
            logger.critical('CRITICAL: could not use %s as fork point:', enroll_base)
            logger.critical('          %s', ex)
            sys.exit(1)

        if commitcount:
            logger.info('Will track %s commits', commitcount)
        else:
            logger.info('NOTE: No new commits since fork-point "%s"', enroll_base)

        if commitcount and strategy == 'commit':
            gitargs = ['rev-parse', 'HEAD']
            lines = b4.git_get_command_lines(None, gitargs)
            if not lines:
                logger.critical('CRITICAL: Could not rev-parse current HEAD')
                sys.exit(1)
            endpoint = lines[0].strip()
            cherry_range = f'{forkpoint}..{endpoint}'
            # Reset current branch to the forkpoint
            gitargs = ['reset', '--hard', forkpoint]
            ecode, out = b4.git_run_command(None, gitargs, logstderr=True)
            if ecode > 0:
                logger.critical('CRITICAL: not able to reset current branch to %s', forkpoint)
                logger.critical(out)
                sys.exit(1)

        # Try loading existing cover info
        cover, jdata = load_cover()

    else:
        logger.critical('CRITICAL: unknown operation requested')
        sys.exit(1)

    # Store our cover letter strategy in the branch config
    b4.git_set_config(None, f'branch.{branchname}.b4-prep-cover-strategy', strategy)

    if not cover:
        # create a default cover letter and store it where the strategy indicates
        cover = ('EDITME: cover title for %s' % seriesname,
                 '',
                 '# Lines starting with # will be removed from the cover letter. You can',
                 '# use them to add notes or reminders to yourself.',
                 '',
                 'EDITME: describe the purpose of this series. The information you put',
                 'here will be used by the project maintainer to make a decision whether',
                 'your patches should be reviewed, and in what priority order. Please be',
                 'very detailed and link to any relevant discussions or sites that the',
                 'maintainer can review to better understand your proposed changes. If you',
                 'only have a single patch in your series, the contents of the cover',
                 'letter will be appended to the "under-the-cut" portion of the patch.',
                 '',
                 '# You can add trailers to the cover letter. Any email addresses found in',
                 '# these trailers will be added to the addresses specified/generated',
                 '# during the b4 send stage. You can also run "b4 prep --auto-to-cc" to',
                 '# auto-populate the To: and Cc: trailers based on the code being',
                 '# modified.',
                 '',
                 'Signed-off-by: %s <%s>' % (usercfg.get('name', ''), usercfg.get('email', '')),
                 '',
                 '',
                 )
        cover = '\n'.join(cover)
        logger.info('Created the default cover letter, you can edit with --edit-cover.')

    if not tracking:
        # We don't need all the entropy of uuid, just some of it
        changeid = '%s-%s-%s' % (datetime.date.today().strftime('%Y%m%d'), slug, uuid.uuid4().hex[:12])
        if revision is None:
            revision = 1
        prefixes = list()
        if cmdargs.set_prefixes:
            prefixes = list(cmdargs.set_prefixes)
        else:
            config = b4.get_main_config()
            if config.get('send-prefixes'):
                prefixes = config.get('send-prefixes').split()

        tracking = {
            'series': {
                'revision': revision,
                'change-id': changeid,
                'base-branch': basebranch,
                'prefixes': prefixes,
            },
        }
        if thread_msgid:
            tracking['series']['from-thread'] = thread_msgid

    store_cover(cover, tracking, new=True)
    if cherry_range:
        gitargs = ['cherry-pick', cherry_range]
        ecode, out = b4.git_run_command(None, gitargs)
        if ecode > 0:
            # Woops, this is bad! At least tell them where the commit range is.
            logger.critical('Could not cherry-pick commits from range %s', cherry_range)
            sys.exit(1)

    if patches:
        logger.info('Applying %s patches', len(patches))
        logger.info('---')
        ifh = io.BytesIO()
        b4.save_git_am_mbox(patches, ifh)
        ambytes = ifh.getvalue()
        ecode, out = b4.git_run_command(None, ['am'], stdin=ambytes, logstderr=True)
        logger.info(out.strip())
        if ecode > 0:
            logger.critical('Could not apply patches from thread: %s', out)
            sys.exit(ecode)
        logger.info('---')
        logger.info('NOTE: any follow-up trailers were ignored; apply them with b4 trailers -u')


def make_magic_json(data: dict) -> str:
    mj = (f'{MAGIC_MARKER}\n'
          '# This section is used internally by b4 prep for tracking purposes.\n')
    return mj + json.dumps(data, indent=2)


def load_cover(strip_comments: bool = False, usebranch: Optional[str] = None) -> Tuple[str, dict]:
    strategy = get_cover_strategy(usebranch)
    if strategy in {'commit', 'tip-commit'}:
        cover_commit = find_cover_commit(usebranch=usebranch)
        if not cover_commit:
            cover = ''
            tracking = dict()
        else:
            gitargs = ['show', '-s', '--format=%B', cover_commit]
            ecode, out = b4.git_run_command(None, gitargs)
            if ecode > 0:
                logger.critical('CRITICAL: unable to load cover letter')
                sys.exit(1)
            contents = out
            # Split on MAGIC_MARKER
            cover, magic_json = contents.split(MAGIC_MARKER)
            # drop everything until the first {
            junk, mdata = magic_json.split('{', maxsplit=1)
            tracking = json.loads('{' + mdata)

    elif strategy == 'branch-description':
        mybranch = b4.git_get_current_branch()
        bcfg = b4.get_config_from_git(rf'branch\.{mybranch}\..*')
        cover = bcfg.get('description', '')
        tracking = json.loads(bcfg.get('b4-tracking', '{}'))

    else:
        logger.critical('Not yet supported for %s cover strategy', strategy)
        sys.exit(0)

    logger.debug('tracking data: %s', tracking)
    if strip_comments:
        cover = re.sub(r'^#.*$', '', cover, flags=re.M)
        while '\n\n\n' in cover:
            cover = cover.replace('\n\n\n', '\n\n')
    return cover.strip(), tracking


def store_cover(content: str, tracking: dict, new: bool = False) -> None:
    strategy = get_cover_strategy()
    if strategy in {'commit', 'tip-commit'}:
        cover_message = content + '\n\n' + make_magic_json(tracking)
        if new:
            args = ['commit', '--allow-empty', '-F', '-']
            ecode, out = b4.git_run_command(None, args, stdin=cover_message.encode(), logstderr=True)
            if ecode > 0:
                logger.critical('CRITICAL: Generating cover letter commit failed:')
                logger.critical(out)
                raise RuntimeError('Error saving cover letter')
        else:
            commit = find_cover_commit()
            if not commit:
                logger.critical('CRITICAL: Could not find the cover letter commit.')
                raise RuntimeError('Error saving cover letter (commit not found)')
            fred = FRCommitMessageEditor()
            fred.add(commit, cover_message)
            args = fr.FilteringOptions.parse_args(['--force', '--quiet', '--refs', f'{commit}~1..HEAD'])
            args.refs = [f'{commit}~1..HEAD']
            frf = fr.RepoFilter(args, commit_callback=fred.callback)
            logger.info('Invoking git-filter-repo to update the cover letter.')
            frf.run()

    if strategy == 'branch-description':
        mybranch = b4.git_get_current_branch(None)
        b4.git_set_config(None, f'branch.{mybranch}.description', content)
        trackstr = json.dumps(tracking)
        b4.git_set_config(None, f'branch.{mybranch}.b4-tracking', trackstr)
        logger.info('Updated branch description and tracking info.')


# Valid cover letter strategies:
# 'commit': in an empty commit at the start of the series        : implemented
# 'branch-description': in the branch description                : implemented
# 'tip-commit': in an empty commit at the tip of the branch      : implemented
# 'tag': in an annotated tag at the tip of the branch            : TODO
# 'tip-merge': in an empty merge commit at the tip of the branch : TODO
#              (once/if git upstream properly supports it)

def get_cover_strategy(usebranch: Optional[str] = None) -> str:
    if usebranch:
        branch = usebranch
    else:
        branch = b4.git_get_current_branch()
    # Check local branch config for the strategy
    bconfig = b4.get_config_from_git(rf'branch\.{branch}\..*')
    if 'b4-prep-cover-strategy' in bconfig:
        strategy = bconfig.get('b4-prep-cover-strategy')
        logger.debug('Got strategy=%s from branch-config', strategy)
    else:
        config = b4.get_main_config()
        strategy = config.get('prep-cover-strategy', 'commit')

    if strategy in {'commit', 'branch-description', 'tip-commit'}:
        return strategy

    logger.critical('CRITICAL: unknown prep-cover-strategy: %s', strategy)
    sys.exit(1)


def is_prep_branch(mustbe: bool = False, usebranch: Optional[str] = None) -> bool:
    mustmsg = 'CRITICAL: This is not a prep-managed branch.'
    if usebranch:
        mybranch = usebranch
    else:
        mybranch = b4.git_get_current_branch()
    strategy = get_cover_strategy(mybranch)
    if strategy in {'commit', 'tip-commit'}:
        if find_cover_commit(usebranch=mybranch) is None:
            if mustbe:
                logger.critical(mustmsg)
                sys.exit(1)
            return False
        return True
    if strategy == 'branch-description':
        # See if we have b4-tracking set for this branch
        bcfg = b4.get_config_from_git(rf'branch\.{mybranch}\..*')
        if bcfg.get('b4-tracking'):
            return True
        if mustbe:
            logger.critical(mustmsg)
            sys.exit(1)
        return False

    logger.critical('CRITICAL: unknown cover strategy: %s', strategy)
    sys.exit(1)


def find_cover_commit(usebranch: Optional[str] = None) -> Optional[str]:
    # Walk back commits until we find the cover letter
    # Our covers always contain the MAGIC_MARKER line
    logger.debug('Looking for the cover letter commit with magic marker "%s"', MAGIC_MARKER)
    if not usebranch:
        usebranch = b4.git_get_current_branch()
    gitargs = ['log', '--grep', MAGIC_MARKER, '-F', '--pretty=oneline', '--max-count=1', '--since=1.year',
               usebranch]
    lines = b4.git_get_command_lines(None, gitargs)
    if not lines:
        return None
    found = lines[0].split()[0]
    logger.debug('Cover commit found in %s', found)
    return found


class FRCommitMessageEditor:
    edit_map: dict

    def __init__(self, edit_map: Optional[dict] = None):
        if edit_map:
            self.edit_map = edit_map
        else:
            self.edit_map = dict()

    def add(self, commit: str, message: str):
        self.edit_map[commit.encode()] = message.encode()

    def callback(self, commit, metadata):  # noqa
        if commit.original_id in self.edit_map:
            commit.message = self.edit_map[commit.original_id]


def edit_cover() -> None:
    cover, tracking = load_cover()
    # What's our editor? And yes, the default is vi, bite me.
    corecfg = b4.get_config_from_git(r'core\..*', {'editor': os.environ.get('EDITOR', 'vi')})
    editor = corecfg.get('editor')
    logger.debug('editor=%s', editor)
    # Use COMMIT_EDITMSG name in hopes that editors autoload git commit rules
    with tempfile.TemporaryDirectory(prefix='b4-') as temp_dir:
        temp_fpath = os.path.join(temp_dir, 'COMMIT_EDITMSG')
        with open(temp_fpath, 'xb') as temp_cover:
            temp_cover.write(cover.encode())

        sp = shlex.shlex(editor, posix=True)
        sp.whitespace_split = True
        cmdargs = list(sp) + [temp_fpath]
        logger.debug('Running %s' % ' '.join(cmdargs))
        sp = subprocess.Popen(cmdargs)
        sp.wait()

        with open(temp_fpath, 'rb') as temp_cover:
            new_cover = temp_cover.read().decode(errors='replace').strip()

    if new_cover == cover:
        logger.info('Cover letter unchanged.')
        return
    if not len(new_cover.strip()):
        logger.info('New cover letter blank, leaving current one unchanged.')
        return

    store_cover(new_cover, tracking)
    logger.info('Cover letter updated.')


def get_series_start(usebranch: Optional[str] = None) -> str:
    if usebranch:
        mybranch = usebranch
    else:
        mybranch = b4.git_get_current_branch()
    strategy = get_cover_strategy(usebranch=mybranch)
    forkpoint = None
    if strategy == 'commit':
        # Easy, we start at the cover letter commit
        return find_cover_commit(usebranch=mybranch)
    if strategy == 'branch-description':
        bcfg = b4.get_config_from_git(rf'branch\.{mybranch}\..*')
        tracking = bcfg.get('b4-tracking')
        if not tracking:
            logger.critical('CRITICAL: Could not find tracking info for %s', mybranch)
            sys.exit(1)
        jdata = json.loads(tracking)
        basebranch = jdata['series']['base-branch']
        try:
            forkpoint = get_base_forkpoint(basebranch)
            commitcount = get_rev_count(f'{forkpoint}..')
        except RuntimeError:
            sys.exit(1)
        logger.debug('series_start: %s, commitcount=%s', forkpoint, commitcount)
    if strategy == 'tip-commit':
        cover, tracking = load_cover(usebranch=mybranch)
        basebranch = tracking['series']['base-branch']
        try:
            forkpoint = get_base_forkpoint(basebranch)
            commitcount = get_rev_count(f'{forkpoint}..HEAD~1')
        except RuntimeError:
            sys.exit(1)
        logger.debug('series_start: %s, commitcount=%s', forkpoint, commitcount)

    return forkpoint


def update_trailers(cmdargs: argparse.Namespace) -> None:
    if not b4.can_network and not cmdargs.localmbox:
        logger.critical('CRITICAL: To work in offline mode you have to pass a local mailbox.')
        sys.exit(1)

    usercfg = b4.get_user_config()
    if 'name' not in usercfg or 'email' not in usercfg:
        logger.critical('CRITICAL: Please set your user.name and user.email')
        sys.exit(1)

    ignore_commits = None
    # If we are in an b4-prep branch, we start from the beginning of the series
    if is_prep_branch():
        start = get_series_start()
        end = 'HEAD'
        cover, tracking = load_cover(strip_comments=True)
        changeid = tracking['series'].get('change-id')
        if cmdargs.trailers_from:
            msgid = cmdargs.trailers_from
        else:
            msgid = tracking['series'].get('from-thread')
        strategy = get_cover_strategy()
        if strategy in {'commit', 'tip-commit'}:
            # We need to me sure we ignore the cover commit
            cover_commit = find_cover_commit()
            if cover_commit:
                ignore_commits = {cover_commit}

    elif cmdargs.msgid or cmdargs.trailers_from:
        if cmdargs.trailers_from:
            # Compatibility with b4 overall retrieval tools
            cmdargs.msgid = cmdargs.trailers_from
        msgid = b4.get_msgid(cmdargs)
        changeid = None
        myemail = usercfg['email']
        # There doesn't appear to be a great way to find the first commit
        # where we're NOT the committer, so we get all commits since range specified where
        # we're the committer and stop at the first non-contiguous parent
        gitargs = ['log', '-F', '--no-merges', f'--committer={myemail}', '--since', cmdargs.since, '--format=%H %P']
        lines = b4.git_get_command_lines(None, gitargs)
        if not lines:
            logger.critical('CRITICAL: could not find any commits where committer=%s', myemail)
            sys.exit(1)

        prevparent = prevcommit = end = None
        for line in lines:
            commit, parent = line.split()
            if end is None:
                end = commit
            if prevparent is None:
                prevparent = parent
                continue
            if prevcommit is None:
                prevcommit = commit
            if prevparent != commit:
                break
            prevparent = parent
            prevcommit = commit
        start = f'{prevcommit}~1'
    else:
        logger.critical('CRITICAL: Please specify -F msgid to look up trailers from remote.')
        sys.exit(1)

    try:
        patches = b4.git_range_to_patches(None, start, end, ignore_commits=ignore_commits)
    except RuntimeError as ex:
        logger.critical('CRITICAL: Failed to convert range to patches: %s', ex)
        sys.exit(1)

    logger.info('Calculating patch-ids from commits, this may take a moment...')
    commit_map = dict()
    by_patchid = dict()
    by_subject = dict()
    updates = dict()
    for commit, msg in patches:
        if not msg:
            continue
        commit_map[commit] = msg
        body, charset = b4.LoreMessage.get_payload(msg)
        patchid = b4.LoreMessage.get_patch_id(body)
        ls = b4.LoreSubject(msg.get('subject'))
        by_subject[ls.subject] = commit
        by_patchid[patchid] = commit

    list_msgs = list()
    if changeid and b4.can_network:
        logger.info('Checking change-id "%s"', changeid)
        query = f'"change-id: {changeid}"'
        smsgs = b4.get_pi_search_results(query, nocache=True)
        if smsgs is not None:
            list_msgs += smsgs

    if msgid or cmdargs.localmbox:
        if msgid:
            cmdargs.msgid = msgid
        try:
            msgid, tmsgs = b4.retrieve_messages(cmdargs)
        except LookupError as ex:
            logger.critical('CRITICAL: %s', ex)
            sys.exit(1)
        if tmsgs is not None:
            list_msgs += tmsgs

    if list_msgs:
        bbox = b4.LoreMailbox()
        for list_msg in list_msgs:
            bbox.add_message(list_msg)

        lser = bbox.get_series(sloppytrailers=cmdargs.sloppytrailers)
        mismatches = list(lser.trailer_mismatches)
        for lmsg in lser.patches[1:]:
            addtrailers = list(lmsg.followup_trailers)
            if lser.has_cover and len(lser.patches[0].followup_trailers):
                addtrailers += list(lser.patches[0].followup_trailers)
            if not addtrailers:
                logger.debug('No follow-up trailers received to: %s', lmsg.subject)
                continue
            commit = None
            if lmsg.subject in by_subject:
                commit = by_subject[lmsg.subject]
            else:
                patchid = b4.LoreMessage.get_patch_id(lmsg.body)
                if patchid in by_patchid:
                    commit = by_patchid[patchid]
            if not commit:
                logger.debug('No match for %s', lmsg.full_subject)
                continue

            mbody, mcharset = b4.LoreMessage.get_payload(commit_map[commit])
            parts = b4.LoreMessage.get_body_parts(mbody)
            for fltr in addtrailers:
                if fltr not in parts[2]:
                    if commit not in updates:
                        updates[commit] = list()
                    updates[commit].append(fltr)
            # Check if we've applied mismatched trailers already
            if not cmdargs.sloppytrailers and mismatches:
                for mismatch in list(mismatches):
                    if b4.LoreTrailer(name=mismatch[0], value=mismatch[1]) in parts[2]:
                        logger.debug('Removing already-applied mismatch %s', mismatch[0])
                        mismatches.remove(mismatch)

        if len(mismatches):
            logger.critical('---')
            logger.critical('NOTE: some trailers ignored due to from/email mismatches:')
            for tname, tvalue, fname, femail in lser.trailer_mismatches:
                logger.critical('    ! Trailer: %s: %s', tname, tvalue)
                logger.critical('     Msg From: %s <%s>', fname, femail)
            logger.critical('NOTE: Rerun with -S to apply them anyway')

    if not updates:
        logger.info('No trailer updates found.')
        return

    logger.info('---')
    # Create the map of new messages
    fred = FRCommitMessageEditor()
    for commit, newtrailers in updates.items():
        # Make it a LoreMessage, so we can run attestation on received trailers
        cmsg = b4.LoreMessage(commit_map[commit])
        logger.info('  %s', cmsg.subject)
        if len(newtrailers):
            cmsg.followup_trailers = newtrailers
        cmsg.fix_trailers()
        fred.add(commit, cmsg.message)
    logger.info('---')
    args = fr.FilteringOptions.parse_args(['--force', '--quiet', '--refs', f'{start}..'])
    args.refs = [f'{start}..']
    frf = fr.RepoFilter(args, commit_callback=fred.callback)
    logger.info('Invoking git-filter-repo to update trailers.')
    frf.run()
    logger.info('Trailers updated.')


def get_addresses_from_cmd(cmdargs: List[str], msgbytes: bytes) -> List[Tuple[str, str]]:
    if not cmdargs:
        return list()
    # Run this command from git toplevel
    topdir = b4.git_get_toplevel()
    ecode, out, err = b4._run_command(cmdargs, stdin=msgbytes, rundir=topdir)  # noqa
    if ecode > 0:
        logger.critical('CRITICAL: Running %s failed:', ' '.join(cmdargs))
        logger.critical(err.decode())
        raise RuntimeError('Running command failed: %s' % ' '.join(cmdargs))
    addrs = out.strip().decode()
    if not addrs:
        return list()
    return utils.getaddresses(addrs.split('\n'))


def get_series_details(start_commit: Optional[str] = None, usebranch: Optional[str] = None
                       ) -> Tuple[str, str, str, List[str], str, str]:
    if usebranch:
        mybranch = usebranch
    else:
        mybranch = b4.git_get_current_branch()
    if not start_commit:
<<<<<<< HEAD
        start_commit = get_series_start(usebranch=mybranch)
    gitargs = ['rev-parse', f'{start_commit}~1']
    lines = b4.git_get_command_lines(None, gitargs)
    base_commit = lines[0]
    strategy = get_cover_strategy(usebranch=mybranch)
=======
        start_commit = get_series_start()
    strategy = get_cover_strategy()
    if strategy == 'commit':
        gitargs = ['rev-parse', f'{start_commit}~1']
        lines = b4.git_get_command_lines(None, gitargs)
        base_commit = lines[0]
    else:
        base_commit = start_commit
>>>>>>> 1a8daaa8
    if strategy == 'tip-commit':
        cover_commit = find_cover_commit(usebranch=mybranch)
        endrange = b4.git_revparse_obj(f'{cover_commit}~1')
    else:
        endrange = b4.git_revparse_obj(mybranch)
    gitargs = ['shortlog', f'{start_commit}..{endrange}']
    ecode, shortlog = b4.git_run_command(None, gitargs)
    gitargs = ['diff', '--stat', f'{start_commit}..{endrange}']
    ecode, diffstat = b4.git_run_command(None, gitargs)
    gitargs = ['log', '--oneline', f'{start_commit}..{endrange}']
    ecode, oneline = b4.git_run_command(None, gitargs)
    oneline = oneline.rstrip().splitlines()
    return base_commit, start_commit, endrange, oneline, shortlog.rstrip(), diffstat.rstrip()


def print_pretty_addrs(addrs: list, hdrname: str) -> None:
    if len(addrs) < 1:
        return
    logger.info('%s: %s', hdrname, b4.format_addrs([addrs[0]]))
    if len(addrs) > 1:
        for addr in addrs[1:]:
            logger.info('%s  %s', ' ' * len(hdrname), b4.format_addrs([addr]))


def get_base_changeid_from_tag(tagname: str) -> Tuple[str, str, str]:
    gitargs = ['cat-file', '-p', tagname]
    ecode, tagmsg = b4.git_run_command(None, gitargs)
    if ecode > 0:
        raise RuntimeError('No such tag: %s' % tagname)
    # junk the headers
    junk, cover = tagmsg.split('\n\n', maxsplit=1)
    # Check that we have base-commit: in the body
    matches = re.search(r'^base-commit:\s*(.*)$', cover, flags=re.I | re.M)
    if not matches:
        raise RuntimeError('Tag %s does not contain base-commit info' % tagname)
    base_commit = matches.groups()[0]
    matches = re.search(r'^change-id:\s*(.*)$', cover, flags=re.I | re.M)
    if not matches:
        raise RuntimeError('Tag %s does not contain change-id info' % tagname)
    change_id = matches.groups()[0]
    return cover, base_commit, change_id


def make_msgid_tpt(change_id: str, revision: str, domain: Optional[str] = None) -> str:
    if not domain:
        usercfg = b4.get_user_config()
        myemail = usercfg.get('email')
        if myemail:
            domain = re.sub(r'^[^@]*@', '', myemail)
        else:
            # Use the hostname of the system
            import platform
            domain = platform.node()

    chunks = change_id.rsplit('-', maxsplit=1)
    stablepart = chunks[0]
    # Message-IDs must not be predictable to avoid stuffing attacks
    randompart = uuid.uuid4().hex[:12]
    msgid_tpt = f'<{stablepart}-v{revision}-%s-{randompart}@{domain}>'
    return msgid_tpt


def get_cover_dests(cbody: str) -> Tuple[List, List, str]:
    htrs, cmsg, mtrs, basement, sig = b4.LoreMessage.get_body_parts(cbody)
    tos = list()
    ccs = list()
    for mtr in list(mtrs):
        if mtr.lname == 'to':
            tos.append(mtr.addr)
            mtrs.remove(mtr)
        elif mtr.lname == 'cc':
            ccs.append(mtr.addr)
            mtrs.remove(mtr)
    cbody = b4.LoreMessage.rebuild_message(htrs, cmsg, mtrs, basement, sig)
    return tos, ccs, cbody


def add_cover(csubject: b4.LoreSubject, msgid_tpt: str, patches: List[Tuple[str, email.message.Message]],
              cbody: str, datets: int, thread: bool = True):
    fp = patches[0][1]
    cmsg = email.message.EmailMessage()
    cmsg.add_header('From', fp['From'])
    fpls = b4.LoreSubject(fp['Subject'])

    csubject.expected = fpls.expected
    csubject.counter = 0
    csubject.revision = fpls.revision
    cmsg.add_header('Subject', csubject.get_rebuilt_subject(eprefixes=fpls.get_extra_prefixes()))
    cmsg.add_header('Date', email.utils.formatdate(datets, localtime=True))
    cmsg.add_header('Message-Id', msgid_tpt % str(0))

    cmsg.set_payload(cbody, charset='utf-8')
    cmsg.set_charset('utf-8')

    patches.insert(0, ('', cmsg))
    if thread:
        rethread(patches)


def mixin_cover(cbody: str, patches: List[Tuple[str, email.message.Message]]) -> None:
    msg = patches[0][1]
    pbody, pcharset = b4.LoreMessage.get_payload(msg)
    pheaders, pmessage, ptrailers, pbasement, psignature = b4.LoreMessage.get_body_parts(pbody)
    cheaders, cmessage, ctrailers, cbasement, csignature = b4.LoreMessage.get_body_parts(cbody)
    nbparts = list()
    nmessage = cmessage.rstrip('\r\n') + '\n'

    for ctr in list(ctrailers):
        # We hide any trailers already present in the patch itself,
        # or To:/Cc: trailers, which we parse elsewhere
        if ctr in ptrailers or ctr.lname in ('to', 'cc'):
            ctrailers.remove(ctr)
    if ctrailers:
        if nmessage:
            nmessage += '\n'
        for ctr in ctrailers:
            nmessage += ctr.as_string() + '\n'

    if len(nmessage.strip()):
        nbparts.append(nmessage)

    # Find the section with changelogs
    utility = None
    for section in re.split(r'^---\n', cbasement, flags=re.M):
        if re.search(b4.DIFFSTAT_RE, section):
            # Skip this section
            continue
        if re.search(r'^change-id: ', section, flags=re.I | re.M):
            # We move this to the bottom
            utility = section
            continue
        nbparts.append(section.strip('\r\n') + '\n')

    nbparts.append(pbasement.rstrip('\r\n') + '\n\n')
    if utility:
        nbparts.append(utility)

    newbasement = '---\n'.join(nbparts)

    pbody = b4.LoreMessage.rebuild_message(pheaders, pmessage, ptrailers, newbasement, csignature)
    msg.set_payload(pbody, charset='utf-8')


def get_cover_subject_body(cover: str) -> Tuple[b4.LoreSubject, str]:
    clines = cover.splitlines()
    if len(clines) < 2 or len(clines[1].strip()) or not len(clines[0].strip()):
        csubject = '(no cover subject)'
        cbody = cover.strip()
    else:
        csubject = clines[0]
        cbody = '\n'.join(clines[2:]).strip()

    lsubject = b4.LoreSubject(csubject)
    return lsubject, cbody


def rethread(patches: List[Tuple[str, email.message.Message]]):
    refto = patches[0][1].get('message-id')
    for commit, msg in patches[1:]:
        msg.add_header('References', refto)
        msg.add_header('In-Reply-To', refto)


def get_mailfrom() -> Tuple[str, str]:
    sconfig = b4.get_sendemail_config()
    fromaddr = sconfig.get('from')
    if fromaddr:
        return email.utils.parseaddr(fromaddr)

    usercfg = b4.get_user_config()
    return usercfg.get('name'), usercfg.get('email')


def get_prep_branch_as_patches(movefrom: bool = True, thread: bool = True, addtracking: bool = True
                               ) -> Tuple[List, List, str, List[Tuple[str, email.message.Message]]]:
    cover, tracking = load_cover(strip_comments=True)

    prefixes = tracking['series'].get('prefixes', list())
    start_commit = get_series_start()
    change_id = tracking['series'].get('change-id')
    revision = tracking['series'].get('revision')
    msgid_tpt = make_msgid_tpt(change_id, revision)
    seriests = int(time.time())

    mailfrom = None
    if movefrom:
        mailfrom = get_mailfrom()

    strategy = get_cover_strategy()
    ignore_commits = None
    if strategy in {'commit', 'tip-commit'}:
        cover_commit = find_cover_commit()
        if cover_commit:
            ignore_commits = {cover_commit}

    csubject, cbody = get_cover_subject_body(cover)
    for cprefix in csubject.get_extra_prefixes(exclude=prefixes):
        prefixes.append(cprefix)

    patches = b4.git_range_to_patches(None, start_commit, 'HEAD',
                                      revision=revision,
                                      prefixes=prefixes,
                                      msgid_tpt=msgid_tpt,
                                      seriests=seriests,
                                      mailfrom=mailfrom,
                                      ignore_commits=ignore_commits)

    base_commit, stc, endc, oneline, shortlog, diffstat = get_series_details(start_commit=start_commit)

    config = b4.get_main_config()
    cover_template = DEFAULT_COVER_TEMPLATE
    if config.get('prep-cover-template'):
        # Try to load this template instead
        try:
            cover_template = b4.read_template(config['prep-cover-template'])
        except FileNotFoundError:
            logger.critical('ERROR: prep-cover-template says to use %s, but it does not exist',
                            config['prep-cover-template'])
            sys.exit(2)

    # Put together the cover letter
    tptvals = {
        'cover': cbody,
        'shortlog': shortlog,
        'diffstat': diffstat,
        'change_id': change_id,
        'base_commit': base_commit,
        'signature': b4.get_email_signature(),
    }
    cover_letter = Template(cover_template.lstrip()).safe_substitute(tptvals)
    # Store tracking info in the header in a safe format, which should allow us to
    # fully restore our work from the already sent series.
    ztracking = gzip.compress(bytes(json.dumps(tracking), 'utf-8'))
    b64tracking = base64.b64encode(ztracking).decode()
    # A little trick for pretty wrapping
    wrapped = textwrap.wrap('X-B4-Tracking: v=1; b=' + b64tracking, subsequent_indent=' ', width=75)
    thdata = ''.join(wrapped).replace('X-B4-Tracking: ', '')

    alltos, allccs, cbody = get_cover_dests(cover_letter)
    if len(patches) == 1:
        mixin_cover(cbody, patches)
    else:
        add_cover(csubject, msgid_tpt, patches, cbody, seriests, thread=thread)

    if addtracking:
        patches[0][1].add_header('X-B4-Tracking', thdata)

    samethread = config.get('send-same-thread', '').lower() in {'yes', 'true', 'y'}
    if samethread and revision > 1:
        oldrev = revision - 1
        voldrev = f'v{oldrev}'
        try:
            oldmsgid = tracking['series']['history'][voldrev][-1]
            patches[0][1].add_header('In-Reply-To', f'<{oldmsgid}>')
            patches[0][1].add_header('References', f'<{oldmsgid}>')
        except (KeyError, IndexError):
            logger.debug('Could not find previous series msgid, skipping %s', voldrev)

    tag_msg = f'{csubject.full_subject}\n\n{cover_letter}'
    return alltos, allccs, tag_msg, patches


def get_sent_tag_as_patches(tagname: str, revision: int) -> Tuple[List, List, List[Tuple[str, email.message.Message]]]:
    cover, base_commit, change_id = get_base_changeid_from_tag(tagname)

    csubject, cbody = get_cover_subject_body(cover)
    cbody = cbody.strip() + '\n-- \n' + b4.get_email_signature()
    prefixes = ['RESEND'] + csubject.get_extra_prefixes(exclude=['RESEND'])
    msgid_tpt = make_msgid_tpt(change_id, str(revision))
    seriests = int(time.time())
    mailfrom = get_mailfrom()

    patches = b4.git_range_to_patches(None, base_commit, tagname,
                                      revision=revision,
                                      prefixes=prefixes,
                                      msgid_tpt=msgid_tpt,
                                      seriests=seriests,
                                      mailfrom=mailfrom)

    alltos, allccs, cbody = get_cover_dests(cbody)
    if len(patches) == 1:
        mixin_cover(cbody, patches)
    else:
        add_cover(csubject, msgid_tpt, patches, cbody, seriests)

    return alltos, allccs, patches


def format_patch(output_dir: str) -> None:
    try:
        tos, ccs, tstr, patches = get_prep_branch_as_patches(thread=False, movefrom=False, addtracking=False)
    except RuntimeError as ex:
        logger.critical('CRITICAL: Failed to convert range to patches: %s', ex)
        sys.exit(1)

    logger.info('Writing %s messages into %s', len(patches), output_dir)
    pathlib.Path(output_dir).mkdir(parents=True, exist_ok=True)
    for commit, msg in patches:
        if not msg:
            continue
        msg.policy = email.policy.EmailPolicy(utf8=True, cte_type='8bit')
        subject = msg.get('Subject', '')
        ls = b4.LoreSubject(subject)
        filen = '%s.patch' % ls.get_slug(sep='-')
        with open(os.path.join(output_dir, filen), 'wb') as fh:
            fh.write(msg.as_bytes(unixfrom=True, policy=b4.emlpolicy))
            logger.info('  %s', filen)


def cmd_send(cmdargs: argparse.Namespace) -> None:
    if cmdargs.auth_new:
        auth_new()
        return
    if cmdargs.auth_verify:
        auth_verify(cmdargs)
        return

    mybranch = b4.git_get_current_branch()

    config = b4.get_main_config()

    tag_msg = None
    cl_msgid = None
    cover, tracking = load_cover(strip_comments=True)
    if cmdargs.resend:
        # Start with full change-id based tag name
        tagname, revision = get_sent_tagname(tracking['series']['change-id'], SENT_TAG_PREFIX, cmdargs.resend)
        if revision is None:
            logger.critical('Could not figure out revision from %s', cmdargs.resend)
            sys.exit(1)

        if not b4.git_revparse_tag(None, tagname):
            # Try initial branch-name only based version
            tagname, revision = get_sent_tagname(mybranch, SENT_TAG_PREFIX, cmdargs.resend)

        try:
            todests, ccdests, patches = get_sent_tag_as_patches(tagname, revision=revision)
        except RuntimeError as ex:
            logger.critical('CRITICAL: Failed to convert tag to patches: %s', ex)
            sys.exit(1)

        logger.info('Converted the tag to %s messages', len(patches))

    else:
        # Check if the cover letter has 'EDITME' in it
        if 'EDITME' in cover:
            logger.critical('CRITICAL: Looks like the cover letter needs to be edited first.')
            logger.info('---')
            logger.info(cover)
            logger.info('---')
            sys.exit(1)

        status = b4.git_get_repo_status()
        if len(status):
            logger.critical('CRITICAL: Repository contains uncommitted changes.')
            logger.critical('          Stash or commit them first.')
            sys.exit(1)

        try:
            todests, ccdests, tag_msg, patches = get_prep_branch_as_patches()
        except RuntimeError as ex:
            logger.critical('CRITICAL: Failed to convert range to patches: %s', ex)
            sys.exit(1)
        logger.info('Converted the branch to %s messages', len(patches))

    usercfg = b4.get_user_config()
    myemail = usercfg.get('email')

    seen = set()
    excludes = set()
    pccs = dict()

    if cmdargs.no_trailer_to_cc:
        todests = list()
        ccdests = list()
    else:
        seen.update([x[1] for x in todests])
        seen.update([x[1] for x in ccdests])
        # Go through the messages to make to/cc headers
        for commit, msg in patches:
            if not msg:
                continue
            body, charset = b4.LoreMessage.get_payload(msg)
            btrs, junk = b4.LoreMessage.find_trailers(body)
            for btr in btrs:
                if btr.type != 'person':
                    continue
                if btr.addr[1] in seen:
                    continue
                if commit:
                    if commit not in pccs:
                        pccs[commit] = list()
                    if btr.addr not in pccs[commit]:
                        pccs[commit].append(btr.addr)
                    continue
                seen.add(btr.addr[1])
                if btr.lname == 'to':
                    todests.append(btr.addr)
                    continue
                ccdests.append(btr.addr)

        excludes = b4.get_excluded_addrs()
        if cmdargs.not_me_too:
            excludes.add(myemail)

    tos = set()
    if cmdargs.to:
        tos.update(cmdargs.to)
    if config.get('send-series-to'):
        tos.add(config.get('send-series-to'))
    if tos:
        for pair in utils.getaddresses(list(tos)):
            if pair[1] in seen:
                continue
            seen.add(pair[1])
            todests.append(pair)
    ccs = set()
    if cmdargs.cc:
        ccs.update(cmdargs.cc)
    if config.get('send-series-cc'):
        ccs.add(config.get('send-series-cc'))
    if ccs:
        for pair in utils.getaddresses(list(ccs)):
            if pair[1] in seen:
                continue
            seen.add(pair[1])
            ccdests.append(pair)

    allto = list()
    allcc = list()
    alldests = set()

    if todests:
        allto = b4.cleanup_email_addrs(todests, excludes, None)
        alldests.update(set([x[1] for x in allto]))
    if ccdests:
        allcc = b4.cleanup_email_addrs(ccdests, excludes, None)
        alldests.update(set([x[1] for x in allcc]))

    if not len(alldests):
        logger.critical('CRITICAL: Could not find any destination addresses (try: b4 prep --auto-to-cc).')
        sys.exit(1)

    if not len(allto):
        # Move all cc's into the To field if there's nothing in "To"
        allto = list(allcc)
        allcc = list()

    if cmdargs.output_dir:
        cmdargs.dryrun = True
        logger.info('Will write out messages into %s', cmdargs.output_dir)
        pathlib.Path(cmdargs.output_dir).mkdir(parents=True, exist_ok=True)

    sconfig = b4.get_sendemail_config()
    # If we have an smtp server defined, always use that instead of the endpoint
    # we may make this configurable in the future, but this almost always makes sense
    endpoint = None
    if not sconfig.get('smtpserver'):
        endpoint = config.get('send-endpoint-web', '')
        if not re.search(r'^https?://', endpoint):
            logger.debug('Endpoint does not start with https, ignoring: %s', endpoint)
            endpoint = None
        if not endpoint:
            # Use the default endpoint if we are in the kernel repo
            topdir = b4.git_get_toplevel()
            if os.path.exists(os.path.join(topdir, 'Kconfig')):
                logger.debug('No sendemail configs found, will use the default web endpoint')
                endpoint = DEFAULT_ENDPOINT

    # Give the user the last opportunity to bail out
    if not cmdargs.dryrun:
        logger.info('---')
        print_pretty_addrs(allto, 'To')
        print_pretty_addrs(allcc, 'Cc')
        logger.info('---')
        for commit, msg in patches:
            if not msg:
                continue
            logger.info('  %s', re.sub(r'\s+', ' ', b4.LoreMessage.clean_header(msg.get('Subject'))))
            if commit in pccs:
                extracc = list()
                for pair in pccs[commit]:
                    if pair[1] not in seen:
                        extracc.append(pair)
                if extracc:
                    print_pretty_addrs(extracc, '    +Cc')

        logger.info('---')
        usercfg = b4.get_user_config()
        fromaddr = usercfg['email']
        logger.info('Ready to:')
        if endpoint:
            if cmdargs.reflect:
                logger.info('  - send the above messages to just %s (REFLECT MODE)', fromaddr)
            else:
                logger.info('  - send the above messages to actual recipients')
            logger.info('  - via web endpoint: %s', endpoint)
        else:
            if sconfig.get('from'):
                fromaddr = sconfig.get('from')
            if cmdargs.reflect:
                logger.info('  - send the above messages to just %s (REFLECT MODE)', fromaddr)
            else:
                logger.info('  - send the above messages to actual listed recipients')
            logger.info('  - with envelope-from: %s', fromaddr)

            smtpserver = sconfig.get('smtpserver', 'localhost')
            logger.info('  - via SMTP server %s', smtpserver)
        if not (cmdargs.reflect or cmdargs.resend):
            logger.info('  - tag and reroll the series to the next revision')
        logger.info('')
        if cmdargs.reflect:
            logger.info('REFLECT MODE:')
            logger.info('    The To: and Cc: headers will be fully populated, but the only')
            logger.info('    address given to the mail server for actual delivery will be')
            logger.info('    %s', fromaddr)
            logger.info('')
            logger.info('    Addresses in To: and Cc: headers will NOT receive this series.')
            logger.info('')
        try:
            input('Press Enter to proceed or Ctrl-C to abort')
        except KeyboardInterrupt:
            logger.info('')
            sys.exit(130)

    # And now we go through each message to set addressees and send them off
    sign = True
    if cmdargs.no_sign or config.get('send-no-patatt-sign', '').lower() in {'yes', 'true', 'y'}:
        sign = False

    send_msgs = list()
    for commit, msg in patches:
        if not msg:
            continue
        if not cl_msgid:
            cl_msgid = b4.LoreMessage.get_clean_msgid(msg)

        myto = list(allto)
        mycc = list(allcc)
        if msg['To']:
            myto += email.utils.getaddresses([msg['To']])
        if msg['Cc']:
            mycc += email.utils.getaddresses([msg['Cc']])

        # extend the global cc's with per-patch cc's, if any
        if commit and commit in pccs:
            # Remove any addresses already in seen
            for pair in pccs[commit]:
                if pair[1] not in seen:
                    mycc.append(pair)
        elif not commit and len(pccs):
            # the cover letter gets sent to folks with individual patch cc's
            _seen = set(seen)
            for _commit, _ccs in pccs.items():
                for pair in _ccs:
                    if pair[1] not in _seen:
                        mycc.append(pair)
                        _seen.add(pair[1])
        if mycc and not myto:
            # Move all Cc's into To when there's no To:
            myto = mycc
            mycc = list()
        if myto:
            pto = b4.cleanup_email_addrs(myto, excludes, None)
            if msg['To']:
                msg.replace_header('To', b4.format_addrs(pto))
            else:
                msg.add_header('To', b4.format_addrs(pto))
        if mycc:
            pcc = b4.cleanup_email_addrs(mycc, excludes, None)
            if msg['Cc']:
                msg.replace_header('Cc', b4.format_addrs(pcc))
            else:
                msg.add_header('Cc', b4.format_addrs(pcc))

        send_msgs.append(msg)

    if endpoint:
        # Web endpoint always requires signing
        if not sign:
            logger.critical('CRITICAL: Web endpoint will be used for sending, but signing is turned off')
            logger.critical('          Please re-enable signing or use SMTP')
            sys.exit(1)

        try:
            sent = b4.send_mail(None, send_msgs, fromaddr=None, patatt_sign=True,
                                dryrun=cmdargs.dryrun, output_dir=cmdargs.output_dir, web_endpoint=endpoint,
                                reflect=cmdargs.reflect)
        except RuntimeError as ex:
            logger.critical('CRITICAL: %s', ex)
            sys.exit(1)
    else:
        try:
            smtp, fromaddr = b4.get_smtp(dryrun=cmdargs.dryrun)
        except Exception as ex:  # noqa
            logger.critical('Failed to configure the smtp connection:')
            logger.critical(ex)
            sys.exit(1)

        try:
            sent = b4.send_mail(smtp, send_msgs, fromaddr=fromaddr, patatt_sign=sign,
                                dryrun=cmdargs.dryrun, output_dir=cmdargs.output_dir,
                                reflect=cmdargs.reflect)
        except RuntimeError as ex:
            logger.critical('CRITICAL: %s', ex)
            sys.exit(1)

    logger.info('---')
    if cmdargs.dryrun:
        logger.info('DRYRUN: Would have sent %s messages', len(send_msgs))
        return
    if not sent:
        logger.critical('CRITICAL: Was not able to send messages.')
        sys.exit(1)

    if cmdargs.reflect:
        logger.info('Reflected %s messages', sent)
        logger.debug('Not updating cover/tracking on reflect')
        return

    logger.info('Sent %s messages', sent)

    if cmdargs.resend:
        logger.debug('Not updating cover/tracking on resend')
        return

    reroll(mybranch, tag_msg, cl_msgid)


def get_sent_tagname(tagbase: str, tagprefix: str, revstr: Union[str, int]) -> Tuple[str, Optional[int]]:
    revision = None
    try:
        revision = int(revstr)
    except ValueError:
        matches = re.search(r'^v(\d+)$', revstr)
        if not matches:
            # assume we got a full tag name, so try to find the revision there
            matches = re.search(r'v(\d+)$', revstr)
            if matches:
                revision = int(matches.groups()[0])
            return revstr.replace('refs/tags/', ''), revision
        revision = int(matches.groups()[0])

    if tagbase.startswith('b4/'):
        return f'{tagprefix}{tagbase[3:]}-v{revision}', revision
    return f'{tagprefix}{tagbase}-v{revision}', revision


def reroll(mybranch: str, tag_msg: str, msgid: str, tagprefix: str = SENT_TAG_PREFIX):
    # Remove signature
    chunks = tag_msg.rsplit('\n-- \n')
    if len(chunks) > 1:
        tag_msg = chunks[0] + '\n'

    cover, tracking = load_cover(strip_comments=True)
    revision = tracking['series']['revision']
    change_id = tracking['series']['change-id']

    tagname, revision = get_sent_tagname(change_id, tagprefix, revision)
    logger.debug('checking if we already have %s', tagname)
    if not b4.git_revparse_tag(None, tagname):
        try:
            strategy = get_cover_strategy()
            if strategy == 'commit':
                # Find out the head commit, which is the end of our range
                gitargs = ['rev-parse', 'HEAD']
                ecode, out = b4.git_run_command(None, gitargs)
                end_commit = out.strip()
                # Detach the head at our parent commit and apply the cover-less series
                cover_commit = find_cover_commit()
                gitargs = ['checkout', f'{cover_commit}~1']
                ecode, out = b4.git_run_command(None, gitargs)
                if ecode > 0:
                    raise RuntimeError('Could not switch to a detached head')
                # cherry-pick from cover letter to the last commit
                gitargs = ['cherry-pick', f'{cover_commit}..{end_commit}']
                ecode, out = b4.git_run_command(None, gitargs)
                if ecode > 0:
                    raise RuntimeError('Could not cherry-pick the cover-less range')
                # Find out the head commit
                gitargs = ['rev-parse', 'HEAD']
                ecode, out = b4.git_run_command(None, gitargs)
                if ecode > 0:
                    raise RuntimeError('Could not find the HEAD commit of the detached head')
                tagcommit = out.strip()
                # Switch back to our branch
                gitargs = ['checkout', mybranch]
                ecode, out = b4.git_run_command(None, gitargs)
                if ecode > 0:
                    raise RuntimeError('Could not switch back to %s' % mybranch)
            elif strategy == 'tip-commit':
                cover_commit = find_cover_commit()
                tagcommit = f'{cover_commit}~1'
            else:
                tagcommit = 'HEAD'

            logger.info('Tagging %s', tagname)
            gitargs = ['tag', '-a', '-F', '-', tagname, tagcommit]
            ecode, out = b4.git_run_command(None, gitargs, stdin=tag_msg.encode())
            if ecode > 0:
                # Not a fatal error, just complain about it
                logger.info('Could not tag %s as %s:', tagcommit, tagname)
                logger.info(out)

        except RuntimeError as ex:
            logger.critical('Error tagging the revision: %s', ex)

    else:
        logger.info('NOTE: Tagname %s already exists', tagname)

    logger.info('Recording series message-id in cover letter tracking')
    cover, tracking = load_cover(strip_comments=False)
    vrev = f'v{revision}'
    if 'history' not in tracking['series']:
        tracking['series']['history'] = dict()
    if vrev not in tracking['series']['history']:
        tracking['series']['history'][vrev] = list()
    tracking['series']['history'][vrev].append(msgid)

    oldrev = tracking['series']['revision']
    newrev = oldrev + 1
    tracking['series']['revision'] = newrev
    sections = cover.split('---\n')
    vrev = f'v{oldrev}'
    if 'history' in tracking['series'] and vrev in tracking['series']['history']:
        # Use the latest link we have
        config = b4.get_main_config()
        oldrev_link = config.get('linkmask') % tracking['series']['history'][vrev][-1]
    else:
        oldrev_link = 'EDITME (not found in tracking)'
    tptvals = {
        'oldrev': oldrev,
        'newrev': newrev,
        'oldrev_link': oldrev_link,
    }
    prepend = Template(DEFAULT_CHANGELOG_TEMPLATE.lstrip()).safe_substitute(tptvals)
    found = False
    new_sections = list()
    for section in sections:
        if re.search(r'^changes in v\d+', section, flags=re.I | re.M):
            # This is our section
            new_sections.append(prepend + section)
            found = True
        else:
            new_sections.append(section)
    if found:
        new_cover = '---\n'.join(new_sections)
    else:
        new_cover = cover + '\n\n---\n' + prepend

    logger.info('Created new revision v%s', newrev)
    logger.info('Updating cover letter with templated changelog entries.')
    store_cover(new_cover, tracking)


def check_can_gfr() -> None:
    if not can_gfr:
        logger.critical('ERROR: b4 submit requires git-filter-repo. You should be able')
        logger.critical('       to install it from your distro packages, or from pip.')
        sys.exit(1)


def show_revision() -> None:
    is_prep_branch(mustbe=True)
    cover, tracking = load_cover()
    ts = tracking['series']
    logger.info('v%s', ts.get('revision'))
    if 'history' in ts:
        config = b4.get_main_config()
        logger.info('---')
        for rn, links in ts['history'].items():
            for link in links:
                logger.info('  %s: %s', rn, config['linkmask'] % link)


def write_to_tar(bio_tar: tarfile.TarFile, name, mtime, bio_file: io.BytesIO):
    tifo = tarfile.TarInfo(name)
    tuser = os.getlogin()
    tuid = os.getuid()
    tgid = os.getgid()
    tifo.uid = tuid
    tifo.gid = tgid
    tifo.uname = tuser
    tifo.gname = tuser
    tifo.mtime = mtime
    tifo.size = bio_file.tell()
    bio_file.seek(0)
    bio_tar.addfile(tifo, bio_file)


def cleanup(param: str) -> None:
    if param == '_show':
        # Show all b4-tracked branches
        lines = b4.git_get_command_lines(None, ['show-ref', '--heads'])
        if not lines:
            logger.critical('Git show-ref returned no heads')
            sys.exit(1)
        mybranches = list()
        for line in lines:
            parts = line.split(maxsplit=1)
            if parts[1].startswith('refs/heads/b4/'):
                mybranches.append(parts[1].replace('refs/heads/', ''))
        if not len(mybranches):
            logger.info('No b4-tracked branches found')
            sys.exit(0)

        logger.info('Please specify branch:')
        for branch in mybranches:
            logger.info(' %s', branch)
        return

    mybranch = param
    if not b4.git_branch_exists(None, mybranch):
        logger.critical('Not a known branch: %s', mybranch)
        sys.exit(1)
    is_prep_branch(mustbe=True, usebranch=mybranch)
    base_commit, start_commit, end_commit, oneline, shortlog, diffstat = get_series_details(usebranch=mybranch)
    # start commit and end commit can't be the same
    if start_commit == end_commit:
        logger.critical('CRITICAL: %s appears to be an empty branch', mybranch)
        sys.exit(1)
    # Refuse to clean up the currently checked out branch
    curbranch = b4.git_get_current_branch()
    if curbranch == mybranch:
        logger.critical('CRITICAL: %s is currently checked out, cannot cleanup', mybranch)
        sys.exit(1)
    cover, tracking = load_cover(usebranch=mybranch)
    # Find all tags
    ts = tracking['series']
    tags = list()
    logger.info('Will archive and delete all of the following:')
    logger.info('---')
    logger.info('branch: %s', mybranch)
    if 'history' in ts:
        for rn, links in ts['history'].items():
            tagname, revision = get_sent_tagname(ts.get('change-id'), SENT_TAG_PREFIX, rn)
            tag_commit = b4.git_revparse_tag(None, tagname)
            if not tag_commit:
                tagname, revision = get_sent_tagname(mybranch, SENT_TAG_PREFIX, rn)
                tag_commit = b4.git_revparse_tag(None, tagname)
            if not tag_commit:
                logger.debug('No tag matching revision %s', revision)
                continue
            try:
                cover, base_commit, change_id = get_base_changeid_from_tag(tagname)
            except RuntimeError as ex:
                logger.debug('Could not get base-commit info from %s: %s', tagname, ex)
                continue

            logger.info(' tag: %s', tagname)
            tags.append((tagname, base_commit, tag_commit, revision, cover))
    logger.info('---')
    try:
        input('Press Enter to confirm or Ctrl-C to abort')
    except KeyboardInterrupt:
        logger.info('')
        sys.exit(130)

    tio = io.BytesIO()
    change_id = ts.get('change-id')
    deletes = list()

    with tarfile.open(fileobj=tio, mode='w:gz') as tfh:
        mnow = int(time.time())
        # Add cover
        ifh = io.BytesIO()
        ifh.write(cover.encode())
        write_to_tar(tfh, f'{change_id}/cover.txt', mnow, ifh)
        ifh.close()
        # Add tracking
        ifh = io.BytesIO()
        ifh.write(make_magic_json(tracking).encode())
        write_to_tar(tfh, f'{change_id}/tracking.js', mnow, ifh)
        ifh.close()
        # Add the current series
        logger.info('Archiving branch %s', mybranch)
        patches = b4.git_range_to_patches(None, start_commit, end_commit)
        ifh = io.BytesIO()
        b4.save_git_am_mbox([patch[1] for patch in patches], ifh)
        write_to_tar(tfh, f'{change_id}/patches.mbx', mnow, ifh)
        ifh.close()
        deletes.append(['branch', '--delete', '--force', mybranch])

        for tagname, base_commit, tag_commit, revision, cover in tags:
            logger.info('Archiving %s', tagname)
            # use tag date as mtime
            lines = b4.git_get_command_lines(None, ['log', '-1', '--format=%ct', tagname])
            if not lines:
                logger.critical('Could not get tag date for %s', tagname)
                sys.exit(1)
            mtime = int(lines[0])
            ifh = io.BytesIO()
            ifh.write(cover.encode())
            write_to_tar(tfh, f'{change_id}/{SENT_TAG_PREFIX}patches-v{revision}.cover', mtime, ifh)
            ifh.close()
            patches = b4.git_range_to_patches(None, base_commit, tag_commit)
            ifh = io.BytesIO()
            b4.save_git_am_mbox([patch[1] for patch in patches], ifh)
            write_to_tar(tfh, f'{change_id}/{SENT_TAG_PREFIX}patches-v{revision}.mbx', mtime, ifh)
            deletes.append(['tag', '--delete', tagname])

    # Write in data_dir
    datadir = b4.get_data_dir()
    archpath = os.path.join(datadir, 'prep-archived')
    pathlib.Path(archpath).mkdir(parents=True, exist_ok=True)
    tarpath = os.path.join(archpath, f'{change_id}.tar.gz')
    logger.info('Writing %s', tarpath)
    with open(tarpath, mode='wb') as tout:
        tout.write(tio.getvalue())
    logger.info('Cleaning up git refs')
    for gitargs in deletes:
        b4.git_run_command(None, gitargs)
    logger.info('---')
    logger.info('Wrote: %s', tarpath)


def show_info(param: str) -> None:
    # is param a name of the branch?
    if ':' in param:
        chunks = param.split(':')
        if len(chunks[0]):
            if b4.git_branch_exists(None, chunks[0]):
                mybranch = chunks[0]
            elif b4.git_branch_exists(None, f'b4/{chunks[0]}'):
                mybranch = f'b4/{chunks[0]}'
            else:
                logger.critical('No such branch: %s', chunks[0])
                sys.exit(1)
        else:
            mybranch = b4.git_get_current_branch()
        if not len(chunks[1]):
            getval = '_all'
        else:
            getval = chunks[1]
    elif b4.git_branch_exists(None, param):
        mybranch = param
        getval = '_all'
    else:
        mybranch = b4.git_get_current_branch()
        getval = param

    is_prep_branch(mustbe=True, usebranch=mybranch)
    info = dict()
    info['branch'] = mybranch
    cover, tracking = load_cover(usebranch=mybranch)
    csubject, cbody = get_cover_subject_body(cover)
    info['cover-subject'] = csubject.full_subject
    ts = tracking['series']
    if ts.get('prefixes'):
        info['prefixes'] = ' '.join(ts.get('prefixes'))
    info['change-id'] = ts.get('change-id')
    revision = ts.get('revision')
    info['revision'] = revision
    strategy = get_cover_strategy(usebranch=mybranch)
    info['cover-strategy'] = strategy
    if ts.get('base-branch'):
        info['base-branch'] = ts['base-branch']
    base_commit, start_commit, end_commit, oneline, shortlog, diffstat = get_series_details(usebranch=mybranch)
    info['base-commit'] = base_commit
    info['start-commit'] = start_commit
    info['end-commit'] = end_commit
    info['series-range'] = f'{start_commit}..{end_commit}'
    for line in oneline:
        short, subject = line.split(maxsplit=1)
        info[f'commit-{short}'] = subject
    if 'history' in ts:
        for rn, links in reversed(ts['history'].items()):
            tagname, revision = get_sent_tagname(ts.get('change-id'), SENT_TAG_PREFIX, rn)
            tag_commit = b4.git_revparse_tag(None, tagname)
            if not tag_commit:
                logger.debug('No tag %s, trying with base branch name %s', tagname, mybranch)
                tagname, revision = get_sent_tagname(mybranch, SENT_TAG_PREFIX, rn)
                tag_commit = b4.git_revparse_tag(None, tagname)
            if not tag_commit:
                logger.debug('No tag matching revision %s', revision)
                continue
            try:
                cover, base_commit, change_id = get_base_changeid_from_tag(tagname)
                info[f'series-{rn}'] = '%s..%s %s' % (base_commit[:12], tag_commit[:12], links[0])
            except RuntimeError as ex:
                logger.debug('Could not get base-commit info from %s: %s', tagname, ex)

    if getval == '_all':
        for key, val in info.items():
            print('%s: %s' % (key, val))
    elif getval in info:
        print(info[getval])
    else:
        logger.critical('No info about %s', getval)
        sys.exit(1)


def force_revision(forceto: int) -> None:
    cover, tracking = load_cover()
    tracking['series']['revision'] = forceto
    logger.info('Forced revision to v%s', forceto)
    store_cover(cover, tracking)


def compare(compareto: str) -> None:
    cover, tracking = load_cover()
    # Try the new format first
    tagname, revision = get_sent_tagname(tracking['series']['change-id'], SENT_TAG_PREFIX, compareto)
    prev_end = b4.git_revparse_tag(None, tagname)
    if not prev_end:
        mybranch = b4.git_get_current_branch(None)
        tagname, revision = get_sent_tagname(mybranch, SENT_TAG_PREFIX, compareto)
        prev_end = b4.git_revparse_tag(None, tagname)
    if not prev_end:
        logger.critical('CRITICAL: Could not rev-parse %s', tagname)
        sys.exit(1)
    try:
        cover, base_commit, change_id = get_base_changeid_from_tag(tagname)
    except RuntimeError as ex:
        logger.critical('CRITICAL: %s', str(ex))
        sys.exit(1)
    prev_start = base_commit
    curr_start = get_series_start()
    strategy = get_cover_strategy()
    if strategy == 'tip-commit':
        cover_commit = find_cover_commit()
        series_end = f'{cover_commit}~1'
    else:
        series_end = 'HEAD'

    gitargs = ['rev-parse', series_end]
    lines = b4.git_get_command_lines(None, gitargs)
    curr_end = lines[0]
    grdcmd = ['git', 'range-diff', '%.12s..%.12s' % (prev_start, prev_end), '%.12s..%.12s' % (curr_start, curr_end)]
    # We exec range-diff and let it take over
    logger.debug('Running %s', ' '.join(grdcmd))
    os.execvp(grdcmd[0], grdcmd)


def auto_to_cc() -> None:
    tocmdstr = None
    cccmdstr = None
    topdir = b4.git_get_toplevel()
    # Use sane tocmd and cccmd defaults if we find a get_maintainer.pl
    getm = os.path.join(topdir, 'scripts', 'get_maintainer.pl')
    config = b4.get_main_config()
    if config.get('send-auto-to-cmd'):
        tocmdstr = config.get('send-auto-to-cmd')
    elif os.access(getm, os.X_OK):
        tocmdstr = f'{getm} --nogit --nogit-fallback --nogit-chief-penguins --norolestats --nol'
    if config.get('send-auto-cc-cmd'):
        cccmdstr = config.get('send-auto-cc-cmd')
    elif os.access(getm, os.X_OK):
        cccmdstr = f'{getm} --nogit --nogit-fallback --nogit-chief-penguins --norolestats --nom'

    tocmd = list()
    cccmd = list()
    if tocmdstr:
        sp = shlex.shlex(tocmdstr, posix=True)
        sp.whitespace_split = True
        tocmd = list(sp)
        logger.info('Will collect To: addresses using %s', os.path.basename(tocmd[0]))
    if cccmdstr:
        sp = shlex.shlex(cccmdstr, posix=True)
        sp.whitespace_split = True
        cccmd = list(sp)
        logger.info('Will collect Cc: addresses using %s', os.path.basename(cccmd[0]))

    logger.debug('Getting addresses from cover letter')
    cover, tracking = load_cover(strip_comments=False)
    parts = b4.LoreMessage.get_body_parts(cover)
    seen = set()
    for ltr in parts[2]:
        if not ltr.addr:
            continue
        seen.add(ltr.addr[1])
        logger.debug('added %s to seen', ltr.addr[1])

    extras = list()
    for tname, addrs in (('To', config.get('send-series-to')), ('Cc', config.get('send-series-cc'))):
        if not addrs:
            continue
        for pair in utils.getaddresses([addrs]):
            if pair[1] in seen:
                continue
            seen.add(pair[1])
            ltr = b4.LoreTrailer(name=tname, value=b4.format_addrs([pair]))
            logger.debug('added %s to seen', ltr.addr[1])
            extras.append(ltr)

    try:
        tos, ccs, tag_msg, patches = get_prep_branch_as_patches()
    except RuntimeError:
        logger.info('No commits in branch')
        return

    logger.info('Collecting To/Cc addresses')
    # Go through the messages to make to/cc headers
    for commit, msg in patches:
        if not msg or not commit:
            continue

        logger.debug('Collecting from: %s', msg.get('subject'))
        msgbytes = msg.as_bytes()
        for tname, pairs in (('To', get_addresses_from_cmd(tocmd, msgbytes)),
                             ('Cc', get_addresses_from_cmd(cccmd, msgbytes))):
            for pair in pairs:
                if pair[1] not in seen:
                    seen.add(pair[1])
                    ltr = b4.LoreTrailer(name=tname, value=b4.format_addrs([pair]))
                    logger.debug('  => %s', ltr.as_string())
                    extras.append(ltr)

    if not extras:
        logger.info('No new addresses to add.')
        return

    # Make it a LoreMessage, so we can run a fix_trailers on it
    cmsg = email.message.EmailMessage()
    cmsg.set_payload(cover, charset='utf-8')
    clm = b4.LoreMessage(cmsg)
    fallback_order = config.get('send-trailer-order', 'To,Cc,*')
    clm.fix_trailers(extras=extras, fallback_order=fallback_order)
    logger.info('---')
    logger.info('You can trim/expand this list with: b4 prep --edit-cover')
    store_cover(clm.body, tracking)


def set_prefixes(prefixes: list) -> None:
    cover, tracking = load_cover()
    old_prefixes = tracking['series'].get('prefixes', list())
    if len(prefixes) == 1 and not prefixes[0].strip():
        prefixes = list()
    tracking['series']['prefixes'] = prefixes
    if tracking['series']['prefixes'] != old_prefixes:
        store_cover(cover, tracking)
        if tracking['series']['prefixes']:
            logger.info('Updated extra prefixes to: %s', ' '.join(prefixes))
        else:
            logger.info('Removed all extra prefixes.')
    else:
        logger.info('No changes to extra prefixes.')


def cmd_prep(cmdargs: argparse.Namespace) -> None:
    check_can_gfr()
    status = b4.git_get_repo_status()
    if len(status):
        logger.critical('CRITICAL: Repository contains uncommitted changes.')
        logger.critical('          Stash or commit them first.')
        sys.exit(1)

    if cmdargs.reroll:
        msgid = cmdargs.reroll
        msgs = b4.get_pi_thread_by_msgid(msgid, onlymsgids={msgid}, nocache=True)
        mybranch = b4.git_get_current_branch(None)
        if msgs:
            for msg in msgs:
                if b4.LoreMessage.get_clean_msgid(msg) == msgid:
                    # Prepare annotated tag body from the cover letter
                    lsubject = b4.LoreSubject(msg.get('subject'))
                    cbody, charset = b4.LoreMessage.get_payload(msg)
                    prefixes = lsubject.get_extra_prefixes()
                    if prefixes:
                        subject = '[%s] %s' % (' '.join(prefixes), lsubject.subject)
                    else:
                        subject = lsubject.subject
                    tag_msg = subject + '\n\n' + cbody
                    return reroll(mybranch, tag_msg, msgid)
        logger.critical('CRITICAL: could not retrieve %s', msgid)
        sys.exit(1)

    if cmdargs.show_revision:
        return show_revision()

    if cmdargs.show_info:
        return show_info(cmdargs.show_info)

    if cmdargs.cleanup:
        return cleanup(cmdargs.cleanup)

    if cmdargs.format_patch:
        return format_patch(cmdargs.format_patch)

    if cmdargs.compare_to:
        return compare(cmdargs.compare_to)

    if cmdargs.enroll_base or cmdargs.new_series_name:
        if is_prep_branch():
            logger.critical('CRITICAL: This appears to already be a b4-prep managed branch.')
            sys.exit(1)

        start_new_series(cmdargs)

    if cmdargs.force_revision:
        force_revision(cmdargs.force_revision)

    if cmdargs.set_prefixes:
        set_prefixes(cmdargs.set_prefixes)

    if cmdargs.auto_to_cc:
        auto_to_cc()

    if cmdargs.edit_cover:
        return edit_cover()


def cmd_trailers(cmdargs: argparse.Namespace) -> None:
    check_can_gfr()
    status = b4.git_get_repo_status()
    if len(status):
        logger.critical('CRITICAL: Repository contains uncommitted changes.')
        logger.critical('          Stash or commit them first.')
        sys.exit(1)

    if cmdargs.update:
        update_trailers(cmdargs)<|MERGE_RESOLUTION|>--- conflicted
+++ resolved
@@ -957,22 +957,14 @@
     else:
         mybranch = b4.git_get_current_branch()
     if not start_commit:
-<<<<<<< HEAD
         start_commit = get_series_start(usebranch=mybranch)
-    gitargs = ['rev-parse', f'{start_commit}~1']
-    lines = b4.git_get_command_lines(None, gitargs)
-    base_commit = lines[0]
     strategy = get_cover_strategy(usebranch=mybranch)
-=======
-        start_commit = get_series_start()
-    strategy = get_cover_strategy()
     if strategy == 'commit':
         gitargs = ['rev-parse', f'{start_commit}~1']
         lines = b4.git_get_command_lines(None, gitargs)
         base_commit = lines[0]
     else:
         base_commit = start_commit
->>>>>>> 1a8daaa8
     if strategy == 'tip-commit':
         cover_commit = find_cover_commit(usebranch=mybranch)
         endrange = b4.git_revparse_obj(f'{cover_commit}~1')
